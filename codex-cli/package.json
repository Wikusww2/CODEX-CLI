--- conflicted
+++ resolved
@@ -37,11 +37,7 @@
     "fast-deep-equal": "^3.1.3",
     "file-type": "^20.1.0",
     "ink": "^5.2.0",
-<<<<<<< HEAD
-    "ink-select-input": "^6.0.0",
     "js-yaml": "^4.1.0",
-=======
->>>>>>> f5b02ed1
     "marked": "^15.0.7",
     "marked-terminal": "^7.3.0",
     "meow": "^13.2.0",
@@ -49,11 +45,8 @@
     "openai": "^4.89.0",
     "react": "^18.2.0",
     "shell-quote": "^1.8.2",
-<<<<<<< HEAD
     "strip-ansi": "^7.1.0",
-=======
     "to-rotated": "^1.0.0",
->>>>>>> f5b02ed1
     "use-interval": "1.4.0"
   },
   "devDependencies": {
