--- conflicted
+++ resolved
@@ -21,15 +21,10 @@
     "build": "node build.mjs",
     "build:dev": "NODE_ENV=development node build.mjs --dev && NODE_OPTIONS=--enable-source-maps node dist/cli-dev.js",
     "release:readme": "cp ../README.md ./README.md",
-<<<<<<< HEAD
-    "release:version": "codex -a full-auto 'update the CLI_VERSION in codex-cli/src/utils/session.ts and the version in package.json to use the current timestamp (YYMMDDHHmm format)'",
-    "release": "pnpm run release:readme && pnpm run release:version && pnpm run build && npm publish",
-=======
     "release:version": "TS=$(date +%y%m%d%H%M) && sed -E -i'' -e \"s/\\\"0\\.1\\.[0-9]{10}\\\"/\\\"0.1.${TS}\\\"/g\" package.json src/utils/session.ts",
-    "release:build-and-publish": "npm run build && npm publish",
-    "release": "npm run release:readme && npm run release:version && npm install && npm run release:build-and-publish",
+    "release:build-and-publish": "pmpm run build && pmpm publish",
+    "release": "pnpm run release:readme && pnpm run release:version && pnpm install && pnpm run release:build-and-publish",
     "prepare": "husky",
->>>>>>> 0d6a98f9
     "pre-commit": "lint-staged"
   },
   "files": [
