--- conflicted
+++ resolved
@@ -1,10 +1,6 @@
 {
   "name": "@openai/codex",
-<<<<<<< HEAD
-  "version": "0.1.2505161708-rust-v0.0.2505161708",
-=======
   "version": "0.0.0-dev",
->>>>>>> 5a5aa899
   "license": "Apache-2.0",
   "bin": {
     "codex": "bin/codex.js"
