--- conflicted
+++ resolved
@@ -22,14 +22,10 @@
     "build:dev": "NODE_ENV=development node build.mjs --dev && NODE_OPTIONS=--enable-source-maps node dist/cli-dev.js",
     "release:readme": "cp ../README.md ./README.md",
     "release:version": "codex -a full-auto 'update the CLI_VERSION in codex-cli/src/utils/session.ts and the version in package.json to use the current timestamp (YYMMDDHHmm format)'",
-<<<<<<< HEAD
     "release:build-and-publish": "npm run build && npm publish",
     "release": "npm run release:readme && npm run release:version && npm run release:build-and-publish"
-=======
-    "release": "npm run release:readme && npm run release:version && npm run build && npm publish",
     "prepare": "husky",
     "pre-commit": "lint-staged"
->>>>>>> f9c15523
   },
   "files": [
     "README.md",
