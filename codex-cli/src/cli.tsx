--- conflicted
+++ resolved
@@ -17,12 +17,7 @@
 import { initLogger } from "./utils/agent/log";
 import { ReviewDecision } from "./utils/agent/review";
 import { AutoApprovalMode } from "./utils/auto-approval-mode";
-<<<<<<< HEAD
 import { getApiKey,
-=======
-import { checkForUpdates } from "./utils/check-updates";
-import {
->>>>>>> fc1e4563
   loadConfig,
   PRETTY_PRINT,
   INSTRUCTIONS_FILEPATH,
@@ -260,14 +255,8 @@
 config = {
   apiKey,
   ...config,
-<<<<<<< HEAD
   provider,
   model,
-=======
-  model: model ?? config.model,
-  flexMode: Boolean(cli.flags.flexMode),
-  notify: Boolean(cli.flags.notify),
->>>>>>> fc1e4563
 };
 
 // Check for updates after loading config
