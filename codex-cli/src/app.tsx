--- conflicted
+++ resolved
@@ -6,11 +6,7 @@
 import TerminalChat from "./components/chat/terminal-chat";
 import TerminalChatPastRollout from "./components/chat/terminal-chat-past-rollout";
 import { checkInGit } from "./utils/check-in-git";
-<<<<<<< HEAD
-=======
 import { MCPProvider } from "./utils/mcp";
-import { CLI_VERSION, type TerminalChatSession } from "./utils/session.js";
->>>>>>> 55192e44
 import { onExit } from "./utils/terminal";
 import { CLI_VERSION } from "./version";
 import { ConfirmInput } from "@inkjs/ui";
