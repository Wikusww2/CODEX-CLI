--- conflicted
+++ resolved
@@ -135,9 +135,8 @@
   return undefined;
 }
 
-<<<<<<< HEAD
 export type FileOpenerScheme = "vscode" | "cursor" | "windsurf";
-=======
+
 export interface MCPConfig {
   /** The name of the server */
   name: string;
@@ -150,7 +149,6 @@
   /** Environment variables to pass to the server */
   env?: Record<string, string>;
 }
->>>>>>> 55192e44
 
 // Represents config as persisted in config.json.
 export type StoredConfig = {
@@ -179,16 +177,13 @@
   /** User-defined safe commands */
   safeCommands?: Array<string>;
   reasoningEffort?: ReasoningEffort;
-<<<<<<< HEAD
 
   /**
    * URI-based file opener. This is used when linking code references in
    * terminal output.
    */
   fileOpener?: FileOpenerScheme;
-=======
   mcpServers?: Record<string, MCPConfig>;
->>>>>>> 55192e44
 };
 
 // Minimal config written on first run.  An *empty* model string ensures that
@@ -233,11 +228,8 @@
       maxLines: number;
     };
   };
-<<<<<<< HEAD
+  mcpServers?: Record<string, MCPConfig>;
   fileOpener?: FileOpenerScheme;
-=======
-  mcpServers?: Record<string, MCPConfig>;
->>>>>>> 55192e44
 };
 
 // Formatting (quiet mode-only).
