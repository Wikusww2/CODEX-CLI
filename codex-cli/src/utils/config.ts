// NOTE: We intentionally point the TypeScript import at the source file
// (`./auto-approval-mode.ts`) instead of the emitted `.js` bundle.  This makes
// the module resolvable when the project is executed via `ts-node`, which
// resolves *source* paths rather than built artefacts.  During a production
// build the TypeScript compiler will automatically rewrite the path to
// `./auto-approval-mode.js`, so the change is completely transparent for the
// compiled `dist/` output used by the published CLI.

import type { FullAutoErrorMode } from "./auto-approval-mode.js";

import { AutoApprovalMode } from "./auto-approval-mode.js";
import { log } from "./logger/log.js";
import { providers } from "./providers.js";
import { existsSync, mkdirSync, readFileSync, writeFileSync } from "fs";
import { load as loadYaml, dump as dumpYaml } from "js-yaml";
import { homedir } from "os";
import { dirname, join, extname, resolve as resolvePath } from "path";

export const DEFAULT_AGENTIC_MODEL = "o4-mini";
export const DEFAULT_FULL_CONTEXT_MODEL = "gpt-4.1";
export const DEFAULT_APPROVAL_MODE = AutoApprovalMode.SUGGEST;
export const DEFAULT_INSTRUCTIONS = "";

export const CONFIG_DIR = join(homedir(), ".codex");
export const CONFIG_JSON_FILEPATH = join(CONFIG_DIR, "config.json");
export const CONFIG_YAML_FILEPATH = join(CONFIG_DIR, "config.yaml");
export const CONFIG_YML_FILEPATH = join(CONFIG_DIR, "config.yml");

// Keep the original constant name for backward compatibility, but point it at
// the default JSON path. Code that relies on this constant will continue to
// work unchanged.
export const CONFIG_FILEPATH = CONFIG_JSON_FILEPATH;
export const INSTRUCTIONS_FILEPATH = join(CONFIG_DIR, "instructions.md");

export const OPENAI_TIMEOUT_MS =
  parseInt(process.env["OPENAI_TIMEOUT_MS"] || "0", 10) || undefined;
export const OPENAI_BASE_URL = process.env["OPENAI_BASE_URL"] || "";
export let OPENAI_API_KEY = process.env["OPENAI_API_KEY"] || "";

export function setApiKey(apiKey: string): void {
  OPENAI_API_KEY = apiKey;
}

export function getBaseUrl(provider: string = "openai"): string | undefined {
  // If the provider is `openai` and `OPENAI_BASE_URL` is set, use it
  if (provider === "openai" && OPENAI_BASE_URL !== "") {
    return OPENAI_BASE_URL;
  }

  const providerInfo = providers[provider.toLowerCase()];
  if (providerInfo) {
    return providerInfo.baseURL;
  }

  // If the provider not found in the providers list and `OPENAI_BASE_URL` is set, use it
  if (OPENAI_BASE_URL !== "") {
    return OPENAI_BASE_URL;
  }

  return undefined;
}

export function getApiKey(provider: string = "openai"): string | undefined {
  const providerInfo = providers[provider.toLowerCase()];
  if (providerInfo) {
    if (providerInfo.name === "Ollama") {
      return process.env[providerInfo.envKey] ?? "dummy";
    }
    return process.env[providerInfo.envKey];
  }

  // If the provider not found in the providers list and `OPENAI_API_KEY` is set, use it
  if (OPENAI_API_KEY !== "") {
    return OPENAI_API_KEY;
  }

  return undefined;
}

// Formatting (quiet mode-only).
export const PRETTY_PRINT = Boolean(process.env["PRETTY_PRINT"] || "");

// Represents config as persisted in config.json.
export type StoredConfig = {
  model?: string;
  provider?: string;
  approvalMode?: AutoApprovalMode;
  fullAutoErrorMode?: FullAutoErrorMode;
  memory?: MemoryConfig;
  /** Whether to enable desktop notifications for responses */
  notify?: boolean;
<<<<<<< HEAD
  /** List of commands that can be auto-approved without prompting */
  commandWhitelist?: Array<string>;
=======
  /** Disable server-side response storage (send full transcript each request) */
  disableResponseStorage?: boolean;
>>>>>>> ee6e1765
  history?: {
    maxSize?: number;
    saveHistory?: boolean;
    sensitivePatterns?: Array<string>;
  };
};

// Minimal config written on first run.  An *empty* model string ensures that
// we always fall back to DEFAULT_MODEL on load, so updates to the default keep
// propagating to existing users until they explicitly set a model.
export const EMPTY_STORED_CONFIG: StoredConfig = { model: "" };

// Pre‑stringified JSON variant so we don’t stringify repeatedly.
const EMPTY_CONFIG_JSON = JSON.stringify(EMPTY_STORED_CONFIG, null, 2) + "\n";

export type MemoryConfig = {
  enabled: boolean;
};

// Represents full runtime config, including loaded instructions.
export type AppConfig = {
  apiKey?: string;
  model: string;
  provider?: string;
  instructions: string;
  approvalMode?: AutoApprovalMode;
  fullAutoErrorMode?: FullAutoErrorMode;
  memory?: MemoryConfig;
  /** Whether to enable desktop notifications for responses */
  notify: boolean;
  /** List of commands that can be auto-approved without prompting */
  commandWhitelist?: Array<string>;

  /** Disable server-side response storage (send full transcript each request) */
  disableResponseStorage?: boolean;

  /** Enable the "flex-mode" processing mode for supported models (o3, o4-mini) */
  flexMode?: boolean;
  history?: {
    maxSize: number;
    saveHistory: boolean;
    sensitivePatterns: Array<string>;
  };
};

// ---------------------------------------------------------------------------
// Project doc support (codex.md)
// ---------------------------------------------------------------------------

export const PROJECT_DOC_MAX_BYTES = 32 * 1024; // 32 kB

const PROJECT_DOC_FILENAMES = ["codex.md", ".codex.md", "CODEX.md"];

export function discoverProjectDocPath(startDir: string): string | null {
  const cwd = resolvePath(startDir);

  // 1) Look in the explicit CWD first:
  for (const name of PROJECT_DOC_FILENAMES) {
    const direct = join(cwd, name);
    if (existsSync(direct)) {
      return direct;
    }
  }

  // 2) Fallback: walk up to the Git root and look there.
  let dir = cwd;
  // eslint-disable-next-line no-constant-condition
  while (true) {
    const gitPath = join(dir, ".git");
    if (existsSync(gitPath)) {
      // Once we hit the Git root, search its top‑level for the doc
      for (const name of PROJECT_DOC_FILENAMES) {
        const candidate = join(dir, name);
        if (existsSync(candidate)) {
          return candidate;
        }
      }
      // If Git root but no doc, stop looking.
      return null;
    }

    const parent = dirname(dir);
    if (parent === dir) {
      // Reached filesystem root without finding Git.
      return null;
    }
    dir = parent;
  }
}

/**
 * Load the project documentation markdown (codex.md) if present. If the file
 * exceeds {@link PROJECT_DOC_MAX_BYTES} it will be truncated and a warning is
 * logged.
 *
 * @param cwd The current working directory of the caller
 * @param explicitPath If provided, skips discovery and loads the given path
 */
export function loadProjectDoc(cwd: string, explicitPath?: string): string {
  let filepath: string | null = null;

  if (explicitPath) {
    filepath = resolvePath(cwd, explicitPath);
    if (!existsSync(filepath)) {
      // eslint-disable-next-line no-console
      console.warn(`codex: project doc not found at ${filepath}`);
      filepath = null;
    }
  } else {
    filepath = discoverProjectDocPath(cwd);
  }

  if (!filepath) {
    return "";
  }

  try {
    const buf = readFileSync(filepath);
    if (buf.byteLength > PROJECT_DOC_MAX_BYTES) {
      // eslint-disable-next-line no-console
      console.warn(
        `codex: project doc '${filepath}' exceeds ${PROJECT_DOC_MAX_BYTES} bytes – truncating.`,
      );
    }
    return buf.slice(0, PROJECT_DOC_MAX_BYTES).toString("utf-8");
  } catch {
    return "";
  }
}

export type LoadConfigOptions = {
  /** Working directory used for project doc discovery */
  cwd?: string;
  /** Disable inclusion of the project doc */
  disableProjectDoc?: boolean;
  /** Explicit path to project doc (overrides discovery) */
  projectDocPath?: string;
  /** Whether we are in fullcontext mode. */
  isFullContext?: boolean;
};

export const loadConfig = (
  configPath: string | undefined = CONFIG_FILEPATH,
  instructionsPath: string | undefined = INSTRUCTIONS_FILEPATH,
  options: LoadConfigOptions = {},
): AppConfig => {
  // Determine the actual path to load. If the provided path doesn't exist and
  // the caller passed the default JSON path, automatically fall back to YAML
  // variants.
  let actualConfigPath = configPath;
  if (!existsSync(actualConfigPath)) {
    if (configPath === CONFIG_FILEPATH) {
      if (existsSync(CONFIG_YAML_FILEPATH)) {
        actualConfigPath = CONFIG_YAML_FILEPATH;
      } else if (existsSync(CONFIG_YML_FILEPATH)) {
        actualConfigPath = CONFIG_YML_FILEPATH;
      }
    }
  }

  let storedConfig: StoredConfig = {};
  if (existsSync(actualConfigPath)) {
    const raw = readFileSync(actualConfigPath, "utf-8");
    const ext = extname(actualConfigPath).toLowerCase();
    try {
      if (ext === ".yaml" || ext === ".yml") {
        storedConfig = loadYaml(raw) as unknown as StoredConfig;
      } else {
        storedConfig = JSON.parse(raw);
      }
    } catch {
      // If parsing fails, fall back to empty config to avoid crashing.
      storedConfig = {};
    }
  }

  const instructionsFilePathResolved =
    instructionsPath ?? INSTRUCTIONS_FILEPATH;
  const userInstructions = existsSync(instructionsFilePathResolved)
    ? readFileSync(instructionsFilePathResolved, "utf-8")
    : DEFAULT_INSTRUCTIONS;

  // Project doc support.
  const shouldLoadProjectDoc =
    !options.disableProjectDoc &&
    process.env["CODEX_DISABLE_PROJECT_DOC"] !== "1";

  let projectDoc = "";
  let projectDocPath: string | null = null;
  if (shouldLoadProjectDoc) {
    const cwd = options.cwd ?? process.cwd();
    projectDoc = loadProjectDoc(cwd, options.projectDocPath);
    projectDocPath = options.projectDocPath
      ? resolvePath(cwd, options.projectDocPath)
      : discoverProjectDocPath(cwd);
    if (projectDocPath) {
      log(
        `[codex] Loaded project doc from ${projectDocPath} (${projectDoc.length} bytes)`,
      );
    } else {
      log(`[codex] No project doc found in ${cwd}`);
    }
  }

  const combinedInstructions = [userInstructions, projectDoc]
    .filter((s) => s && s.trim() !== "")
    .join("\n\n--- project-doc ---\n\n");

  // Treat empty string ("" or whitespace) as absence so we can fall back to
  // the latest DEFAULT_MODEL.
  const storedModel =
    storedConfig.model && storedConfig.model.trim() !== ""
      ? storedConfig.model.trim()
      : undefined;

  const config: AppConfig = {
    model:
      storedModel ??
      (options.isFullContext
        ? DEFAULT_FULL_CONTEXT_MODEL
        : DEFAULT_AGENTIC_MODEL),
    provider: storedConfig.provider,
    instructions: combinedInstructions,
    notify: storedConfig.notify === true,
    approvalMode: storedConfig.approvalMode,
<<<<<<< HEAD
    commandWhitelist: storedConfig.commandWhitelist ?? [],
=======
    disableResponseStorage: storedConfig.disableResponseStorage ?? false,
>>>>>>> ee6e1765
  };

  // -----------------------------------------------------------------------
  // First‑run bootstrap: if the configuration file (and/or its containing
  // directory) didn't exist we create them now so that users end up with a
  // materialised ~/.codex/config.json file on first execution.  This mirrors
  // what `saveConfig()` would do but without requiring callers to remember to
  // invoke it separately.
  //
  // We intentionally perform this *after* we have computed the final
  // `config` object so that we can just persist the resolved defaults.  The
  // write operations are guarded by `existsSync` checks so that subsequent
  // runs that already have a config will remain read‑only here.
  // -----------------------------------------------------------------------

  try {
    if (!existsSync(actualConfigPath)) {
      // Ensure the directory exists first.
      const dir = dirname(actualConfigPath);
      if (!existsSync(dir)) {
        mkdirSync(dir, { recursive: true });
      }

      // Persist a minimal config – we include the `model` key but leave it as
      // an empty string so that `loadConfig()` treats it as "unset" and falls
      // back to whatever DEFAULT_MODEL is current at runtime.  This prevents
      // pinning users to an old default after upgrading Codex.
      const ext = extname(actualConfigPath).toLowerCase();
      if (ext === ".yaml" || ext === ".yml") {
        writeFileSync(actualConfigPath, dumpYaml(EMPTY_STORED_CONFIG), "utf-8");
      } else {
        writeFileSync(actualConfigPath, EMPTY_CONFIG_JSON, "utf-8");
      }
    }

    // Always ensure the instructions file exists so users can edit it.
    if (!existsSync(instructionsFilePathResolved)) {
      const instrDir = dirname(instructionsFilePathResolved);
      if (!existsSync(instrDir)) {
        mkdirSync(instrDir, { recursive: true });
      }
      writeFileSync(instructionsFilePathResolved, userInstructions, "utf-8");
    }
  } catch {
    // Silently ignore any errors – failure to persist the defaults shouldn't
    // block the CLI from starting.  A future explicit `codex config` command
    // or `saveConfig()` call can handle (re‑)writing later.
  }

  // Only include the "memory" key if it was explicitly set by the user. This
  // preserves backward‑compatibility with older config files (and our test
  // fixtures) that don't include a "memory" section.
  if (storedConfig.memory !== undefined) {
    config.memory = storedConfig.memory;
  }

  if (storedConfig.fullAutoErrorMode) {
    config.fullAutoErrorMode = storedConfig.fullAutoErrorMode;
  }
  // Notification setting: enable desktop notifications when set in config
  config.notify = storedConfig.notify === true;

  // Add default history config if not provided
  if (storedConfig.history !== undefined) {
    config.history = {
      maxSize: storedConfig.history.maxSize ?? 1000,
      saveHistory: storedConfig.history.saveHistory ?? true,
      sensitivePatterns: storedConfig.history.sensitivePatterns ?? [],
    };
  } else {
    config.history = {
      maxSize: 1000,
      saveHistory: true,
      sensitivePatterns: [],
    };
  }

  return config;
};

export const saveConfig = (
  config: AppConfig,
  configPath = CONFIG_FILEPATH,
  instructionsPath = INSTRUCTIONS_FILEPATH,
): void => {
  // If the caller passed the default JSON path *and* a YAML config already
  // exists on disk, save back to that YAML file instead to preserve the
  // user's chosen format.
  let targetPath = configPath;
  if (
    configPath === CONFIG_FILEPATH &&
    !existsSync(configPath) &&
    (existsSync(CONFIG_YAML_FILEPATH) || existsSync(CONFIG_YML_FILEPATH))
  ) {
    targetPath = existsSync(CONFIG_YAML_FILEPATH)
      ? CONFIG_YAML_FILEPATH
      : CONFIG_YML_FILEPATH;
  }

  const dir = dirname(targetPath);
  if (!existsSync(dir)) {
    mkdirSync(dir, { recursive: true });
  }

  const ext = extname(targetPath).toLowerCase();
  // Create the config object to save
  const configToSave: StoredConfig = {
    model: config.model,
    provider: config.provider,
    approvalMode: config.approvalMode,
    commandWhitelist: config.commandWhitelist,
  };

  // Add history settings if they exist
  if (config.history) {
    configToSave.history = {
      maxSize: config.history.maxSize,
      saveHistory: config.history.saveHistory,
      sensitivePatterns: config.history.sensitivePatterns,
    };
  }

  if (ext === ".yaml" || ext === ".yml") {
    writeFileSync(targetPath, dumpYaml(configToSave), "utf-8");
  } else {
    writeFileSync(targetPath, JSON.stringify(configToSave, null, 2), "utf-8");
  }

  writeFileSync(instructionsPath, config.instructions, "utf-8");
};<|MERGE_RESOLUTION|>--- conflicted
+++ resolved
@@ -89,13 +89,10 @@
   memory?: MemoryConfig;
   /** Whether to enable desktop notifications for responses */
   notify?: boolean;
-<<<<<<< HEAD
   /** List of commands that can be auto-approved without prompting */
   commandWhitelist?: Array<string>;
-=======
   /** Disable server-side response storage (send full transcript each request) */
   disableResponseStorage?: boolean;
->>>>>>> ee6e1765
   history?: {
     maxSize?: number;
     saveHistory?: boolean;
@@ -321,11 +318,8 @@
     instructions: combinedInstructions,
     notify: storedConfig.notify === true,
     approvalMode: storedConfig.approvalMode,
-<<<<<<< HEAD
     commandWhitelist: storedConfig.commandWhitelist ?? [],
-=======
     disableResponseStorage: storedConfig.disableResponseStorage ?? false,
->>>>>>> ee6e1765
   };
 
   // -----------------------------------------------------------------------
