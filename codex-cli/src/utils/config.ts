--- conflicted
+++ resolved
@@ -49,16 +49,13 @@
   approvalMode?: AutoApprovalMode;
   fullAutoErrorMode?: FullAutoErrorMode;
   memory?: MemoryConfig;
-<<<<<<< HEAD
   /** Whether to enable desktop notifications for responses */
   notify?: boolean;
-=======
   history?: {
     maxSize?: number;
     saveHistory?: boolean;
     sensitivePatterns?: Array<string>;
   };
->>>>>>> d5eed659
 };
 
 // Minimal config written on first run.  An *empty* model string ensures that
@@ -80,16 +77,13 @@
   instructions: string;
   fullAutoErrorMode?: FullAutoErrorMode;
   memory?: MemoryConfig;
-<<<<<<< HEAD
   /** Whether to enable desktop notifications for responses */
   notify: boolean;
-=======
   history?: {
     maxSize: number;
     saveHistory: boolean;
     sensitivePatterns: Array<string>;
   };
->>>>>>> d5eed659
 };
 
 // ---------------------------------------------------------------------------
