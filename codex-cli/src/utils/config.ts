// NOTE: We intentionally point the TypeScript import at the source file
// (`./auto-approval-mode.ts`) instead of the emitted `.js` bundle.  This makes
// the module resolvable when the project is executed via `ts-node`, which
// resolves *source* paths rather than built artefacts.  During a production
// build the TypeScript compiler will automatically rewrite the path to
// `./auto-approval-mode.js`, so the change is completely transparent for the
// compiled `dist/` output used by the published CLI.

import type { FullAutoErrorMode } from "./auto-approval-mode.js";

import { log, isLoggingEnabled } from "./agent/log.js";
import { AutoApprovalMode } from "./auto-approval-mode.js";
import {
  getConfigDir,
  getDataDir,
  getLegacyConfigDir,
  legacyConfigDirExists,
  ensureDirectoryExists,
} from "./platform-dirs.js";
import {
  existsSync,
  mkdirSync,
  readFileSync,
  writeFileSync,
  readdirSync,
  statSync,
} from "fs";
import { load as loadYaml, dump as dumpYaml } from "js-yaml";
import { dirname, join, extname, resolve as resolvePath } from "path";

export const DEFAULT_AGENTIC_MODEL = "o4-mini";
export const DEFAULT_FULL_CONTEXT_MODEL = "gpt-4.1";
export const DEFAULT_APPROVAL_MODE = AutoApprovalMode.SUGGEST;
export const DEFAULT_INSTRUCTIONS = "";

// Default rate limit retry settings
export const DEFAULT_RATE_LIMIT_MAX_RETRIES = 5;
export const DEFAULT_RATE_LIMIT_INITIAL_RETRY_DELAY_MS = 2500;
export const DEFAULT_RATE_LIMIT_MAX_RETRY_DELAY_MS = 60000; // 1 minute
export const DEFAULT_RATE_LIMIT_JITTER_FACTOR = 0.25; // 25% random jitter

// Get the platform-specific config directory
export const CONFIG_DIR = getConfigDir();
// Legacy config directory for backward compatibility
export const LEGACY_CONFIG_DIR = getLegacyConfigDir();

// Config file paths in the new location
export const CONFIG_JSON_FILEPATH = join(CONFIG_DIR, "config.json");
export const CONFIG_YAML_FILEPATH = join(CONFIG_DIR, "config.yaml");
export const CONFIG_YML_FILEPATH = join(CONFIG_DIR, "config.yml");

// Legacy config file paths for backward compatibility
export const LEGACY_CONFIG_JSON_FILEPATH = join(
  LEGACY_CONFIG_DIR,
  "config.json",
);
export const LEGACY_CONFIG_YAML_FILEPATH = join(
  LEGACY_CONFIG_DIR,
  "config.yaml",
);
export const LEGACY_CONFIG_YML_FILEPATH = join(LEGACY_CONFIG_DIR, "config.yml");
export const LEGACY_INSTRUCTIONS_FILEPATH = join(
  LEGACY_CONFIG_DIR,
  "instructions.md",
);

// Keep the original constant name for backward compatibility, but point it at
// the default JSON path. Code that relies on this constant will continue to
// work unchanged.
export const CONFIG_FILEPATH = CONFIG_JSON_FILEPATH;
export const INSTRUCTIONS_FILEPATH = join(CONFIG_DIR, "instructions.md");

// Data directory for sessions and other persistent data
export const DATA_DIR = getDataDir();
export const SESSIONS_DIR = join(DATA_DIR, "sessions");

export const OPENAI_TIMEOUT_MS =
  parseInt(process.env["OPENAI_TIMEOUT_MS"] || "0", 10) || undefined;
export const OPENAI_BASE_URL = process.env["OPENAI_BASE_URL"] || "";
export let OPENAI_API_KEY = process.env["OPENAI_API_KEY"] || "";

export function setApiKey(apiKey: string): void {
  OPENAI_API_KEY = apiKey;
}

// Formatting (quiet mode-only).
export const PRETTY_PRINT = Boolean(process.env["PRETTY_PRINT"] || "");

// Represents config as persisted in config.json.
export type RateLimitConfig = {
  maxRetries: number;
  initialRetryDelayMs: number;
  maxRetryDelayMs: number;
  jitterFactor: number;
};

export type StoredConfig = {
  model?: string;
  approvalMode?: AutoApprovalMode;
  fullAutoErrorMode?: FullAutoErrorMode;
  memory?: MemoryConfig;
<<<<<<< HEAD
  rateLimits?: RateLimitConfig;
=======
  /** Whether to enable desktop notifications for responses */
  notify?: boolean;
  history?: {
    maxSize?: number;
    saveHistory?: boolean;
    sensitivePatterns?: Array<string>;
  };
  /** User-defined safe commands */
  safeCommands?: Array<string>;
>>>>>>> fc1e4563
};

// Minimal config written on first run.  An *empty* model string ensures that
// we always fall back to DEFAULT_MODEL on load, so updates to the default keep
// propagating to existing users until they explicitly set a model.
export const EMPTY_STORED_CONFIG: StoredConfig = { model: "" };

// Pre‑stringified JSON variant so we don’t stringify repeatedly.
const EMPTY_CONFIG_JSON = JSON.stringify(EMPTY_STORED_CONFIG, null, 2) + "\n";

export type MemoryConfig = {
  enabled: boolean;
};

// Represents full runtime config, including loaded instructions.
export type AppConfig = {
  apiKey?: string;
  model: string;
  instructions: string;
  approvalMode?: AutoApprovalMode;
  fullAutoErrorMode?: FullAutoErrorMode;
  memory?: MemoryConfig;
<<<<<<< HEAD
  rateLimits?: RateLimitConfig;
=======
  /** Whether to enable desktop notifications for responses */
  notify: boolean;

  /** Enable the "flex-mode" processing mode for supported models (o3, o4-mini) */
  flexMode?: boolean;
  history?: {
    maxSize: number;
    saveHistory: boolean;
    sensitivePatterns: Array<string>;
  };
  /** User-defined safe commands */
  safeCommands?: Array<string>;
>>>>>>> fc1e4563
};

// ---------------------------------------------------------------------------
// Project doc support (codex.md)
// ---------------------------------------------------------------------------

export const PROJECT_DOC_MAX_BYTES = 32 * 1024; // 32 kB

const PROJECT_DOC_FILENAMES = ["codex.md", ".codex.md", "CODEX.md"];

export function discoverProjectDocPath(startDir: string): string | null {
  const cwd = resolvePath(startDir);

  // 1) Look in the explicit CWD first:
  for (const name of PROJECT_DOC_FILENAMES) {
    const direct = join(cwd, name);
    if (existsSync(direct)) {
      return direct;
    }
  }

  // 2) Fallback: walk up to the Git root and look there.
  let dir = cwd;
  // eslint-disable-next-line no-constant-condition
  while (true) {
    const gitPath = join(dir, ".git");
    if (existsSync(gitPath)) {
      // Once we hit the Git root, search its top‑level for the doc
      for (const name of PROJECT_DOC_FILENAMES) {
        const candidate = join(dir, name);
        if (existsSync(candidate)) {
          return candidate;
        }
      }
      // If Git root but no doc, stop looking.
      return null;
    }

    const parent = dirname(dir);
    if (parent === dir) {
      // Reached filesystem root without finding Git.
      return null;
    }
    dir = parent;
  }
}

/**
 * Load the project documentation markdown (codex.md) if present. If the file
 * exceeds {@link PROJECT_DOC_MAX_BYTES} it will be truncated and a warning is
 * logged.
 *
 * @param cwd The current working directory of the caller
 * @param explicitPath If provided, skips discovery and loads the given path
 */
export function loadProjectDoc(cwd: string, explicitPath?: string): string {
  let filepath: string | null = null;

  if (explicitPath) {
    filepath = resolvePath(cwd, explicitPath);
    if (!existsSync(filepath)) {
      // eslint-disable-next-line no-console
      console.warn(`codex: project doc not found at ${filepath}`);
      filepath = null;
    }
  } else {
    filepath = discoverProjectDocPath(cwd);
  }

  if (!filepath) {
    return "";
  }

  try {
    const buf = readFileSync(filepath);
    if (buf.byteLength > PROJECT_DOC_MAX_BYTES) {
      // eslint-disable-next-line no-console
      console.warn(
        `codex: project doc '${filepath}' exceeds ${PROJECT_DOC_MAX_BYTES} bytes – truncating.`,
      );
    }
    return buf.slice(0, PROJECT_DOC_MAX_BYTES).toString("utf-8");
  } catch {
    return "";
  }
}

export type LoadConfigOptions = {
  /** Working directory used for project doc discovery */
  cwd?: string;
  /** Disable inclusion of the project doc */
  disableProjectDoc?: boolean;
  /** Explicit path to project doc (overrides discovery) */
  projectDocPath?: string;
  /** Whether we are in fullcontext mode. */
  isFullContext?: boolean;
};

export const loadConfig = (
  configPath: string | undefined = CONFIG_FILEPATH,
  instructionsPath: string | undefined = INSTRUCTIONS_FILEPATH,
  options: LoadConfigOptions = {},
): AppConfig => {
  // Check for legacy config files and migrate if needed
  migrateFromLegacyIfNeeded();
  // Determine the actual path to load. If the provided path doesn't exist and
  // the caller passed the default JSON path, automatically fall back to YAML
  // variants or legacy paths.
  let actualConfigPath = configPath;
  if (!existsSync(actualConfigPath)) {
    if (configPath === CONFIG_FILEPATH) {
      // Try new location YAML variants
      if (existsSync(CONFIG_YAML_FILEPATH)) {
        actualConfigPath = CONFIG_YAML_FILEPATH;
      } else if (existsSync(CONFIG_YML_FILEPATH)) {
        actualConfigPath = CONFIG_YML_FILEPATH;
      }
      // If still not found, try legacy location
      else if (legacyConfigDirExists()) {
        if (existsSync(LEGACY_CONFIG_JSON_FILEPATH)) {
          actualConfigPath = LEGACY_CONFIG_JSON_FILEPATH;
        } else if (existsSync(LEGACY_CONFIG_YAML_FILEPATH)) {
          actualConfigPath = LEGACY_CONFIG_YAML_FILEPATH;
        } else if (existsSync(LEGACY_CONFIG_YML_FILEPATH)) {
          actualConfigPath = LEGACY_CONFIG_YML_FILEPATH;
        }
      }
    }
  }

  let storedConfig: StoredConfig = {};
  if (existsSync(actualConfigPath)) {
    const raw = readFileSync(actualConfigPath, "utf-8");
    const ext = extname(actualConfigPath).toLowerCase();
    try {
      if (ext === ".yaml" || ext === ".yml") {
        storedConfig = loadYaml(raw) as unknown as StoredConfig;
      } else {
        storedConfig = JSON.parse(raw);
      }
    } catch {
      // If parsing fails, fall back to empty config to avoid crashing.
      storedConfig = {};
    }
  }

  // Resolve instructions path, checking both new and legacy locations
  let instructionsFilePathResolved = instructionsPath ?? INSTRUCTIONS_FILEPATH;
  let userInstructions = DEFAULT_INSTRUCTIONS;

  if (existsSync(instructionsFilePathResolved)) {
    userInstructions = readFileSync(instructionsFilePathResolved, "utf-8");
  } else if (
    legacyConfigDirExists() &&
    existsSync(LEGACY_INSTRUCTIONS_FILEPATH)
  ) {
    // Try legacy instructions path if the new one doesn't exist
    userInstructions = readFileSync(LEGACY_INSTRUCTIONS_FILEPATH, "utf-8");
    // Update the resolved path to point to the legacy location for potential saving later
    instructionsFilePathResolved = LEGACY_INSTRUCTIONS_FILEPATH;
  }

  // Project doc support.
  const shouldLoadProjectDoc =
    !options.disableProjectDoc &&
    process.env["CODEX_DISABLE_PROJECT_DOC"] !== "1";

  let projectDoc = "";
  let projectDocPath: string | null = null;
  if (shouldLoadProjectDoc) {
    const cwd = options.cwd ?? process.cwd();
    projectDoc = loadProjectDoc(cwd, options.projectDocPath);
    projectDocPath = options.projectDocPath
      ? resolvePath(cwd, options.projectDocPath)
      : discoverProjectDocPath(cwd);
    if (projectDocPath) {
      if (isLoggingEnabled()) {
        log(
          `[codex] Loaded project doc from ${projectDocPath} (${projectDoc.length} bytes)`,
        );
      }
    } else {
      if (isLoggingEnabled()) {
        log(`[codex] No project doc found in ${cwd}`);
      }
    }
  }

  const combinedInstructions = [userInstructions, projectDoc]
    .filter((s) => s && s.trim() !== "")
    .join("\n\n--- project-doc ---\n\n");

  // Treat empty string ("" or whitespace) as absence so we can fall back to
  // the latest DEFAULT_MODEL.
  const storedModel =
    storedConfig.model && storedConfig.model.trim() !== ""
      ? storedConfig.model.trim()
      : undefined;

  const config: AppConfig = {
    model:
      storedModel ??
      (options.isFullContext
        ? DEFAULT_FULL_CONTEXT_MODEL
        : DEFAULT_AGENTIC_MODEL),
    instructions: combinedInstructions,
    notify: storedConfig.notify === true,
    approvalMode: storedConfig.approvalMode,
    safeCommands: storedConfig.safeCommands ?? [],
  };

  // -----------------------------------------------------------------------
  // First‑run bootstrap: if the configuration file (and/or its containing
  // directory) didn't exist we create them now so that users end up with a
  // materialised ~/.codex/config.json file on first execution.  This mirrors
  // what `saveConfig()` would do but without requiring callers to remember to
  // invoke it separately.
  //
  // We intentionally perform this *after* we have computed the final
  // `config` object so that we can just persist the resolved defaults.  The
  // write operations are guarded by `existsSync` checks so that subsequent
  // runs that already have a config will remain read‑only here.
  // -----------------------------------------------------------------------

  try {
    if (!existsSync(actualConfigPath)) {
      // Ensure the directory exists first.
      const dir = dirname(actualConfigPath);
      if (!existsSync(dir)) {
        mkdirSync(dir, { recursive: true });
      }

      // Persist a minimal config – we include the `model` key but leave it as
      // an empty string so that `loadConfig()` treats it as "unset" and falls
      // back to whatever DEFAULT_MODEL is current at runtime.  This prevents
      // pinning users to an old default after upgrading Codex.
      const ext = extname(actualConfigPath).toLowerCase();
      if (ext === ".yaml" || ext === ".yml") {
        writeFileSync(actualConfigPath, dumpYaml(EMPTY_STORED_CONFIG), "utf-8");
      } else {
        writeFileSync(actualConfigPath, EMPTY_CONFIG_JSON, "utf-8");
      }
    }

    // Always ensure the instructions file exists so users can edit it.
    if (!existsSync(instructionsFilePathResolved)) {
      const instrDir = dirname(instructionsFilePathResolved);
      if (!existsSync(instrDir)) {
        mkdirSync(instrDir, { recursive: true });
      }
      writeFileSync(instructionsFilePathResolved, userInstructions, "utf-8");
    }
  } catch {
    // Silently ignore any errors – failure to persist the defaults shouldn't
    // block the CLI from starting.  A future explicit `codex config` command
    // or `saveConfig()` call can handle (re‑)writing later.
  }

  // Only include the "memory" key if it was explicitly set by the user. This
  // preserves backward‑compatibility with older config files (and our test
  // fixtures) that don't include a "memory" section.
  if (storedConfig.memory !== undefined) {
    config.memory = storedConfig.memory;
  }

  if (storedConfig.fullAutoErrorMode) {
    config.fullAutoErrorMode = storedConfig.fullAutoErrorMode;
  }
  // Notification setting: enable desktop notifications when set in config
  config.notify = storedConfig.notify === true;

  // Add default history config if not provided
  if (storedConfig.history !== undefined) {
    config.history = {
      maxSize: storedConfig.history.maxSize ?? 1000,
      saveHistory: storedConfig.history.saveHistory ?? true,
      sensitivePatterns: storedConfig.history.sensitivePatterns ?? [],
    };
  } else {
    config.history = {
      maxSize: 1000,
      saveHistory: true,
      sensitivePatterns: [],
    };
  }

  // Load user-defined safe commands
  if (Array.isArray(storedConfig.safeCommands)) {
    config.safeCommands = storedConfig.safeCommands.map(String);
  } else {
    config.safeCommands = [];
  }

  // Add rate limit configuration if present, or use defaults
  if (storedConfig.rateLimits) {
    config.rateLimits = storedConfig.rateLimits;
  } else {
    config.rateLimits = {
      maxRetries: DEFAULT_RATE_LIMIT_MAX_RETRIES,
      initialRetryDelayMs: DEFAULT_RATE_LIMIT_INITIAL_RETRY_DELAY_MS,
      maxRetryDelayMs: DEFAULT_RATE_LIMIT_MAX_RETRY_DELAY_MS,
      jitterFactor: DEFAULT_RATE_LIMIT_JITTER_FACTOR,
    };
  }

  return config;
};

/**
 * Migrates configuration files from the legacy ~/.codex directory to the platform-specific
 * directory if needed. This ensures a smooth transition for existing users.
 */
export function migrateFromLegacyIfNeeded(): void {
  // Only migrate if legacy config exists and new config doesn't
  if (
    !legacyConfigDirExists() ||
    existsSync(CONFIG_JSON_FILEPATH) ||
    existsSync(CONFIG_YAML_FILEPATH) ||
    existsSync(CONFIG_YML_FILEPATH)
  ) {
    return;
  }

  try {
    // Ensure the new config directory exists
    ensureDirectoryExists(CONFIG_DIR);
    ensureDirectoryExists(DATA_DIR);
    ensureDirectoryExists(SESSIONS_DIR);

    // Migrate config files
    if (existsSync(LEGACY_CONFIG_JSON_FILEPATH)) {
      const content = readFileSync(LEGACY_CONFIG_JSON_FILEPATH, "utf-8");
      writeFileSync(CONFIG_JSON_FILEPATH, content, "utf-8");
      if (isLoggingEnabled()) {
        log(
          `Migrated config from ${LEGACY_CONFIG_JSON_FILEPATH} to ${CONFIG_JSON_FILEPATH}`,
        );
      }
    } else if (existsSync(LEGACY_CONFIG_YAML_FILEPATH)) {
      const content = readFileSync(LEGACY_CONFIG_YAML_FILEPATH, "utf-8");
      writeFileSync(CONFIG_YAML_FILEPATH, content, "utf-8");
      if (isLoggingEnabled()) {
        log(
          `Migrated config from ${LEGACY_CONFIG_YAML_FILEPATH} to ${CONFIG_YAML_FILEPATH}`,
        );
      }
    } else if (existsSync(LEGACY_CONFIG_YML_FILEPATH)) {
      const content = readFileSync(LEGACY_CONFIG_YML_FILEPATH, "utf-8");
      writeFileSync(CONFIG_YML_FILEPATH, content, "utf-8");
      if (isLoggingEnabled()) {
        log(
          `Migrated config from ${LEGACY_CONFIG_YML_FILEPATH} to ${CONFIG_YML_FILEPATH}`,
        );
      }
    }

    // Migrate instructions file
    if (existsSync(LEGACY_INSTRUCTIONS_FILEPATH)) {
      const content = readFileSync(LEGACY_INSTRUCTIONS_FILEPATH, "utf-8");
      writeFileSync(INSTRUCTIONS_FILEPATH, content, "utf-8");
      if (isLoggingEnabled()) {
        log(
          `Migrated instructions from ${LEGACY_INSTRUCTIONS_FILEPATH} to ${INSTRUCTIONS_FILEPATH}`,
        );
      }
    }

    // Migrate sessions directory if it exists
    const legacySessionsDir = join(LEGACY_CONFIG_DIR, "sessions");
    if (existsSync(legacySessionsDir)) {
      // Read all files in the legacy sessions directory
      const sessionFiles = readdirSync(legacySessionsDir);

      // Copy each file to the new sessions directory
      for (const file of sessionFiles) {
        const sourcePath = join(legacySessionsDir, file);
        const destPath = join(SESSIONS_DIR, file);

        // Only copy files, not directories
        if (statSync(sourcePath).isFile()) {
          const content = readFileSync(sourcePath);
          writeFileSync(destPath, content);
          if (isLoggingEnabled()) {
            log(`Migrated session file from ${sourcePath} to ${destPath}`);
          }
        }
      }
    }
  } catch (error) {
    if (isLoggingEnabled()) {
      log(`Error during migration from legacy config: ${error}`);
    }
    // Continue with execution even if migration fails
  }

  if (isLoggingEnabled()) {
    log("Migration from legacy config directory completed.");
  }
}

export const saveConfig = (
  config: AppConfig,
  configPath = CONFIG_FILEPATH,
  instructionsPath = INSTRUCTIONS_FILEPATH,
): void => {
  // If the caller passed the default JSON path *and* a YAML config already
  // exists on disk, save back to that YAML file instead to preserve the
  // user's chosen format.
  let targetPath = configPath;
  if (
    configPath === CONFIG_FILEPATH &&
    !existsSync(configPath) &&
    (existsSync(CONFIG_YAML_FILEPATH) || existsSync(CONFIG_YML_FILEPATH))
  ) {
    targetPath = existsSync(CONFIG_YAML_FILEPATH)
      ? CONFIG_YAML_FILEPATH
      : CONFIG_YML_FILEPATH;
  }

  const dir = dirname(targetPath);
  if (!existsSync(dir)) {
    mkdirSync(dir, { recursive: true });
  }

  const ext = extname(targetPath).toLowerCase();
  // Create the config object to save
  const configToSave: StoredConfig = {
    model: config.model,
    approvalMode: config.approvalMode,
  };

  // Add history settings if they exist
  if (config.history) {
    configToSave.history = {
      maxSize: config.history.maxSize,
      saveHistory: config.history.saveHistory,
      sensitivePatterns: config.history.sensitivePatterns,
    };
  }
  // Save: User-defined safe commands
  if (config.safeCommands && config.safeCommands.length > 0) {
    configToSave.safeCommands = config.safeCommands;
  }

  if (ext === ".yaml" || ext === ".yml") {
<<<<<<< HEAD
    // Create a StoredConfig object with all the necessary fields
    const storedConfig: StoredConfig = {
      model: config.model,
      rateLimits: config.rateLimits,
    };

    // Add optional fields if they exist
    if (config.fullAutoErrorMode) {
      storedConfig.fullAutoErrorMode = config.fullAutoErrorMode;
    }
    if (config.memory) {
      storedConfig.memory = config.memory;
    }

    writeFileSync(targetPath, dumpYaml(storedConfig), "utf-8");
  } else {
    // Create a StoredConfig object with all the necessary fields
    const storedConfig: StoredConfig = {
      model: config.model,
      rateLimits: config.rateLimits,
    };

    // Add optional fields if they exist
    if (config.fullAutoErrorMode) {
      storedConfig.fullAutoErrorMode = config.fullAutoErrorMode;
    }
    if (config.memory) {
      storedConfig.memory = config.memory;
    }

    writeFileSync(targetPath, JSON.stringify(storedConfig, null, 2), "utf-8");
=======
    writeFileSync(targetPath, dumpYaml(configToSave), "utf-8");
  } else {
    writeFileSync(targetPath, JSON.stringify(configToSave, null, 2), "utf-8");
>>>>>>> fc1e4563
  }

  writeFileSync(instructionsPath, config.instructions, "utf-8");
};<|MERGE_RESOLUTION|>--- conflicted
+++ resolved
@@ -99,9 +99,7 @@
   approvalMode?: AutoApprovalMode;
   fullAutoErrorMode?: FullAutoErrorMode;
   memory?: MemoryConfig;
-<<<<<<< HEAD
   rateLimits?: RateLimitConfig;
-=======
   /** Whether to enable desktop notifications for responses */
   notify?: boolean;
   history?: {
@@ -111,7 +109,6 @@
   };
   /** User-defined safe commands */
   safeCommands?: Array<string>;
->>>>>>> fc1e4563
 };
 
 // Minimal config written on first run.  An *empty* model string ensures that
@@ -134,9 +131,7 @@
   approvalMode?: AutoApprovalMode;
   fullAutoErrorMode?: FullAutoErrorMode;
   memory?: MemoryConfig;
-<<<<<<< HEAD
   rateLimits?: RateLimitConfig;
-=======
   /** Whether to enable desktop notifications for responses */
   notify: boolean;
 
@@ -149,7 +144,6 @@
   };
   /** User-defined safe commands */
   safeCommands?: Array<string>;
->>>>>>> fc1e4563
 };
 
 // ---------------------------------------------------------------------------
@@ -595,43 +589,45 @@
   }
 
   if (ext === ".yaml" || ext === ".yml") {
-<<<<<<< HEAD
-    // Create a StoredConfig object with all the necessary fields
-    const storedConfig: StoredConfig = {
-      model: config.model,
-      rateLimits: config.rateLimits,
-    };
-
-    // Add optional fields if they exist
+    // Add rate limits to the config to save
+    if (config.rateLimits) {
+      configToSave.rateLimits = config.rateLimits;
+    }
+
+    // Add fullAutoErrorMode if it exists
     if (config.fullAutoErrorMode) {
-      storedConfig.fullAutoErrorMode = config.fullAutoErrorMode;
-    }
+      configToSave.fullAutoErrorMode = config.fullAutoErrorMode;
+    }
+
+    // Add memory if it exists
     if (config.memory) {
-      storedConfig.memory = config.memory;
-    }
-
-    writeFileSync(targetPath, dumpYaml(storedConfig), "utf-8");
-  } else {
-    // Create a StoredConfig object with all the necessary fields
-    const storedConfig: StoredConfig = {
-      model: config.model,
-      rateLimits: config.rateLimits,
-    };
-
-    // Add optional fields if they exist
-    if (config.fullAutoErrorMode) {
-      storedConfig.fullAutoErrorMode = config.fullAutoErrorMode;
-    }
-    if (config.memory) {
-      storedConfig.memory = config.memory;
-    }
-
-    writeFileSync(targetPath, JSON.stringify(storedConfig, null, 2), "utf-8");
-=======
+      configToSave.memory = config.memory;
+    }
+
+    // Add notify setting
+    configToSave.notify = config.notify;
+
     writeFileSync(targetPath, dumpYaml(configToSave), "utf-8");
   } else {
+    // Add rate limits to the config to save
+    if (config.rateLimits) {
+      configToSave.rateLimits = config.rateLimits;
+    }
+
+    // Add fullAutoErrorMode if it exists
+    if (config.fullAutoErrorMode) {
+      configToSave.fullAutoErrorMode = config.fullAutoErrorMode;
+    }
+
+    // Add memory if it exists
+    if (config.memory) {
+      configToSave.memory = config.memory;
+    }
+
+    // Add notify setting
+    configToSave.notify = config.notify;
+
     writeFileSync(targetPath, JSON.stringify(configToSave, null, 2), "utf-8");
->>>>>>> fc1e4563
   }
 
   writeFileSync(instructionsPath, config.instructions, "utf-8");
