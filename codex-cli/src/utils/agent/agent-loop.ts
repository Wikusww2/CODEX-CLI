import type { ReviewDecision } from "./review.js";
import type { ApplyPatchCommand, ApprovalPolicy } from "../../approvals.js";
import type { AppConfig } from "../config.js";
import type { ResponseEvent } from "../responses.js";
import type {
  ResponseFunctionToolCall,
  ResponseInputItem,
  ResponseItem,
  ResponseCreateParams,
} from "openai/resources/responses/responses.mjs";
import type { Reasoning } from "openai/resources.mjs";

import { log } from "./log.js";
<<<<<<< HEAD
import {
  OPENAI_BASE_URL,
  OPENAI_TIMEOUT_MS,
  DEFAULT_RATE_LIMIT_MAX_RETRIES,
  DEFAULT_RATE_LIMIT_INITIAL_RETRY_DELAY_MS,
  DEFAULT_RATE_LIMIT_MAX_RETRY_DELAY_MS,
  DEFAULT_RATE_LIMIT_JITTER_FACTOR,
} from "../config.js";
=======
import { OPENAI_TIMEOUT_MS, getApiKey, getBaseUrl } from "../config.js";
>>>>>>> f6b12aa9
import { parseToolCallArguments } from "../parsers.js";
import { responsesCreateViaChatCompletions } from "../responses.js";
import {
  ORIGIN,
  CLI_VERSION,
  getSessionId,
  setCurrentModel,
  setSessionId,
} from "../session.js";
import { handleExecCommand } from "./handle-exec-command.js";
import { randomUUID } from "node:crypto";
import OpenAI, { APIConnectionTimeoutError } from "openai";

// Wait time before retrying after rate limit errors (ms).
// This is now handled by the calculateBackoffDelay function

/**
 * Calculates the delay for the next retry attempt using exponential backoff with jitter.
 *
 * @param attempt The current attempt number (1-based)
 * @param initialDelayMs The initial delay in milliseconds
 * @param maxDelayMs The maximum delay in milliseconds
 * @param jitterFactor The jitter factor (0-1) to add randomness to the delay
 * @param suggestedDelayMs Optional suggested delay from the API response
 * @returns The delay in milliseconds to wait before the next retry
 */
function calculateBackoffDelay(
  attempt: number,
  initialDelayMs: number,
  maxDelayMs: number,
  jitterFactor: number,
  suggestedDelayMs?: number,
): number {
  // If we have a suggested delay from the API, use that (with a small buffer)
  if (suggestedDelayMs && !Number.isNaN(suggestedDelayMs)) {
    // Add 10% to the suggested delay to account for network latency
    return Math.min(suggestedDelayMs * 1.1, maxDelayMs);
  }

  // Calculate exponential backoff: initialDelay * 2^(attempt-1)
  const exponentialDelay = initialDelayMs * Math.pow(2, attempt - 1);

  // Apply maximum delay cap
  const cappedDelay = Math.min(exponentialDelay, maxDelayMs);

  // Apply jitter: random value between (1-jitterFactor) and (1+jitterFactor) times the delay
  // This helps prevent thundering herd problem when multiple clients retry at the same time
  const jitterMultiplier = 1 + jitterFactor * (Math.random() * 2 - 1);

  // Return the final delay with jitter, ensuring it's at least initialDelayMs
  return Math.max(initialDelayMs, Math.round(cappedDelay * jitterMultiplier));
}

export type CommandConfirmation = {
  review: ReviewDecision;
  applyPatch?: ApplyPatchCommand | undefined;
  customDenyMessage?: string;
  explanation?: string;
};

const alreadyProcessedResponses = new Set();

type AgentLoopParams = {
  model: string;
  provider?: string;
  config?: AppConfig;
  instructions?: string;
  approvalPolicy: ApprovalPolicy;
  onItem: (item: ResponseItem) => void;
  onLoading: (loading: boolean) => void;

  /** Extra writable roots to use with sandbox execution. */
  additionalWritableRoots: ReadonlyArray<string>;

  /** Called when the command is not auto-approved to request explicit user review. */
  getCommandConfirmation: (
    command: Array<string>,
    applyPatch: ApplyPatchCommand | undefined,
  ) => Promise<CommandConfirmation>;
  onLastResponseId: (lastResponseId: string) => void;
};

export class AgentLoop {
  private model: string;
  private provider: string;
  private instructions?: string;
  private approvalPolicy: ApprovalPolicy;
  private config: AppConfig;
  private additionalWritableRoots: ReadonlyArray<string>;

  // Using `InstanceType<typeof OpenAI>` sidesteps typing issues with the OpenAI package under
  // the TS 5+ `moduleResolution=bundler` setup. OpenAI client instance. We keep the concrete
  // type to avoid sprinkling `any` across the implementation while still allowing paths where
  // the OpenAI SDK types may not perfectly match. The `typeof OpenAI` pattern captures the
  // instance shape without resorting to `any`.
  private oai: OpenAI;

  private onItem: (item: ResponseItem) => void;
  private onLoading: (loading: boolean) => void;
  private getCommandConfirmation: (
    command: Array<string>,
    applyPatch: ApplyPatchCommand | undefined,
  ) => Promise<CommandConfirmation>;
  private onLastResponseId: (lastResponseId: string) => void;

  /**
   * A reference to the currently active stream returned from the OpenAI
   * client. We keep this so that we can abort the request if the user decides
   * to interrupt the current task (e.g. via the escape hot‑key).
   */
  private currentStream: unknown | null = null;
  /** Incremented with every call to `run()`. Allows us to ignore stray events
   * from streams that belong to a previous run which might still be emitting
   * after the user has canceled and issued a new command. */
  private generation = 0;
  /** AbortController for in‑progress tool calls (e.g. shell commands). */
  private execAbortController: AbortController | null = null;
  /** Set to true when `cancel()` is called so `run()` can exit early. */
  private canceled = false;
  /** Function calls that were emitted by the model but never answered because
   *  the user cancelled the run.  We keep the `call_id`s around so the *next*
   *  request can send a dummy `function_call_output` that satisfies the
   *  contract and prevents the
   *    400 | No tool output found for function call …
   *  error from OpenAI. */
  private pendingAborts: Set<string> = new Set();
  /** Set to true by `terminate()` – prevents any further use of the instance. */
  private terminated = false;
  /** Master abort controller – fires when terminate() is invoked. */
  private readonly hardAbort = new AbortController();

  /**
   * Abort the ongoing request/stream, if any. This allows callers (typically
   * the UI layer) to interrupt the current agent step so the user can issue
   * new instructions without waiting for the model to finish.
   */
  public cancel(): void {
    if (this.terminated) {
      return;
    }

    // Reset the current stream to allow new requests
    this.currentStream = null;
    log(
      `AgentLoop.cancel() invoked – currentStream=${Boolean(
        this.currentStream,
      )} execAbortController=${Boolean(this.execAbortController)} generation=${
        this.generation
      }`,
    );
    (
      this.currentStream as { controller?: { abort?: () => void } } | null
    )?.controller?.abort?.();

    this.canceled = true;

    // Abort any in-progress tool calls
    this.execAbortController?.abort();

    // Create a new abort controller for future tool calls
    this.execAbortController = new AbortController();
    log("AgentLoop.cancel(): execAbortController.abort() called");

    // NOTE: We intentionally do *not* clear `lastResponseId` here.  If the
    // stream produced a `function_call` before the user cancelled, OpenAI now
    // expects a corresponding `function_call_output` that must reference that
    // very same response ID.  We therefore keep the ID around so the
    // follow‑up request can still satisfy the contract.

    // If we have *not* seen any function_call IDs yet there is nothing that
    // needs to be satisfied in a follow‑up request.  In that case we clear
    // the stored lastResponseId so a subsequent run starts a clean turn.
    if (this.pendingAborts.size === 0) {
      try {
        this.onLastResponseId("");
      } catch {
        /* ignore */
      }
    }

    this.onLoading(false);

    /* Inform the UI that the run was aborted by the user. */
    // const cancelNotice: ResponseItem = {
    //   id: `cancel-${Date.now()}`,
    //   type: "message",
    //   role: "system",
    //   content: [
    //     {
    //       type: "input_text",
    //       text: "⏹️  Execution canceled by user.",
    //     },
    //   ],
    // };
    // this.onItem(cancelNotice);

    this.generation += 1;
    log(`AgentLoop.cancel(): generation bumped to ${this.generation}`);
  }

  /**
   * Hard‑stop the agent loop. After calling this method the instance becomes
   * unusable: any in‑flight operations are aborted and subsequent invocations
   * of `run()` will throw.
   */
  public terminate(): void {
    if (this.terminated) {
      return;
    }
    this.terminated = true;

    this.hardAbort.abort();

    this.cancel();
  }

  public sessionId: string;
  /*
   * Cumulative thinking time across this AgentLoop instance (ms).
   * Currently not used anywhere – comment out to keep the strict compiler
   * happy under `noUnusedLocals`.  Restore when telemetry support lands.
   */
  // private cumulativeThinkingMs = 0;
  constructor({
    model,
    provider = "openai",
    instructions,
    approvalPolicy,
    // `config` used to be required.  Some unit‑tests (and potentially other
    // callers) instantiate `AgentLoop` without passing it, so we make it
    // optional and fall back to sensible defaults.  This keeps the public
    // surface backwards‑compatible and prevents runtime errors like
    // "Cannot read properties of undefined (reading 'apiKey')" when accessing
    // `config.apiKey` below.
    config,
    onItem,
    onLoading,
    getCommandConfirmation,
    onLastResponseId,
    additionalWritableRoots,
  }: AgentLoopParams & { config?: AppConfig }) {
    this.model = model;
    this.provider = provider;
    this.instructions = instructions;
    this.approvalPolicy = approvalPolicy;

    // If no `config` has been provided we derive a minimal stub so that the
    // rest of the implementation can rely on `this.config` always being a
    // defined object.  We purposefully copy over the `model` and
    // `instructions` that have already been passed explicitly so that
    // downstream consumers (e.g. telemetry) still observe the correct values.
    this.config =
      config ??
      ({
        model,
        instructions: instructions ?? "",
      } as AppConfig);
    this.additionalWritableRoots = additionalWritableRoots;
    this.onItem = onItem;
    this.onLoading = onLoading;
    this.getCommandConfirmation = getCommandConfirmation;
    this.onLastResponseId = onLastResponseId;
    this.sessionId = getSessionId() || randomUUID().replaceAll("-", "");
    // Configure OpenAI client with optional timeout (ms) from environment
    const timeoutMs = OPENAI_TIMEOUT_MS;
    const apiKey = getApiKey(this.provider);
    const baseURL = getBaseUrl(this.provider);

    this.oai = new OpenAI({
      // The OpenAI JS SDK only requires `apiKey` when making requests against
      // the official API.  When running unit‑tests we stub out all network
      // calls so an undefined key is perfectly fine.  We therefore only set
      // the property if we actually have a value to avoid triggering runtime
      // errors inside the SDK (it validates that `apiKey` is a non‑empty
      // string when the field is present).
      ...(apiKey ? { apiKey } : {}),
      baseURL,
      defaultHeaders: {
        originator: ORIGIN,
        version: CLI_VERSION,
        session_id: this.sessionId,
      },
      ...(timeoutMs !== undefined ? { timeout: timeoutMs } : {}),
    });

    setSessionId(this.sessionId);
    setCurrentModel(this.model);

    this.hardAbort = new AbortController();

    this.hardAbort.signal.addEventListener(
      "abort",
      () => this.execAbortController?.abort(),
      { once: true },
    );
  }

  private async handleFunctionCall(
    item: ResponseFunctionToolCall,
  ): Promise<Array<ResponseInputItem>> {
    // If the agent has been canceled in the meantime we should not perform any
    // additional work. Returning an empty array ensures that we neither execute
    // the requested tool call nor enqueue any follow‑up input items. This keeps
    // the cancellation semantics intuitive for users – once they interrupt a
    // task no further actions related to that task should be taken.
    if (this.canceled) {
      return [];
    }
    // ---------------------------------------------------------------------
    // Normalise the function‑call item into a consistent shape regardless of
    // whether it originated from the `/responses` or the `/chat/completions`
    // endpoint – their JSON differs slightly.
    // ---------------------------------------------------------------------

    const isChatStyle =
      // The chat endpoint nests function details under a `function` key.
      // We conservatively treat the presence of this field as a signal that
      // we are dealing with the chat format.
      // eslint-disable-next-line @typescript-eslint/no-explicit-any
      (item as any).function != null;

    const name: string | undefined = isChatStyle
      ? // eslint-disable-next-line @typescript-eslint/no-explicit-any
        (item as any).function?.name
      : // eslint-disable-next-line @typescript-eslint/no-explicit-any
        (item as any).name;

    const rawArguments: string | undefined = isChatStyle
      ? // eslint-disable-next-line @typescript-eslint/no-explicit-any
        (item as any).function?.arguments
      : // eslint-disable-next-line @typescript-eslint/no-explicit-any
        (item as any).arguments;

    // The OpenAI "function_call" item may have either `call_id` (responses
    // endpoint) or `id` (chat endpoint).  Prefer `call_id` if present but fall
    // back to `id` to remain compatible.
    // eslint-disable-next-line @typescript-eslint/no-explicit-any
    const callId: string = (item as any).call_id ?? (item as any).id;

    const args = parseToolCallArguments(rawArguments ?? "{}");
    log(
      `handleFunctionCall(): name=${
        name ?? "undefined"
      } callId=${callId} args=${rawArguments}`,
    );

    if (args == null) {
      const outputItem: ResponseInputItem.FunctionCallOutput = {
        type: "function_call_output",
        call_id: item.call_id,
        output: `invalid arguments: ${rawArguments}`,
      };
      return [outputItem];
    }

    const outputItem: ResponseInputItem.FunctionCallOutput = {
      type: "function_call_output",
      // `call_id` is mandatory – ensure we never send `undefined` which would
      // trigger the "No tool output found…" 400 from the API.
      call_id: callId,
      output: "no function found",
    };

    // We intentionally *do not* remove this `callId` from the `pendingAborts`
    // set right away.  The output produced below is only queued up for the
    // *next* request to the OpenAI API – it has not been delivered yet.  If
    // the user presses ESC‑ESC (i.e. invokes `cancel()`) in the small window
    // between queuing the result and the actual network call, we need to be
    // able to surface a synthetic `function_call_output` marked as
    // "aborted".  Keeping the ID in the set until the run concludes
    // successfully lets the next `run()` differentiate between an aborted
    // tool call (needs the synthetic output) and a completed one (cleared
    // below in the `flush()` helper).

    // used to tell model to stop if needed
    const additionalItems: Array<ResponseInputItem> = [];

    // TODO: allow arbitrary function calls (beyond shell/container.exec)
    if (name === "container.exec" || name === "shell") {
      const {
        outputText,
        metadata,
        additionalItems: additionalItemsFromExec,
      } = await handleExecCommand(
        args,
        this.config,
        this.approvalPolicy,
        this.additionalWritableRoots,
        this.getCommandConfirmation,
        this.execAbortController?.signal,
      );
      outputItem.output = JSON.stringify({ output: outputText, metadata });

      if (additionalItemsFromExec) {
        additionalItems.push(...additionalItemsFromExec);
      }
    }

    return [outputItem, ...additionalItems];
  }

  public async run(
    input: Array<ResponseInputItem>,
    previousResponseId: string = "",
  ): Promise<void> {
    // ---------------------------------------------------------------------
    // Top‑level error wrapper so that known transient network issues like
    // `ERR_STREAM_PREMATURE_CLOSE` do not crash the entire CLI process.
    // Instead we surface the failure to the user as a regular system‑message
    // and terminate the current run gracefully. The calling UI can then let
    // the user retry the request if desired.
    // ---------------------------------------------------------------------

    try {
      if (this.terminated) {
        throw new Error("AgentLoop has been terminated");
      }
      // Record when we start "thinking" so we can report accurate elapsed time.
      const thinkingStart = Date.now();
      // Bump generation so that any late events from previous runs can be
      // identified and dropped.
      const thisGeneration = ++this.generation;

      // Reset cancellation flag and stream for a fresh run.
      this.canceled = false;
      this.currentStream = null;

      // Create a fresh AbortController for this run so that tool calls from a
      // previous run do not accidentally get signalled.
      this.execAbortController = new AbortController();
      log(
        `AgentLoop.run(): new execAbortController created (${this.execAbortController.signal}) for generation ${this.generation}`,
      );
      // NOTE: We no longer (re‑)attach an `abort` listener to `hardAbort` here.
      // A single listener that forwards the `abort` to the current
      // `execAbortController` is installed once in the constructor. Re‑adding a
      // new listener on every `run()` caused the same `AbortSignal` instance to
      // accumulate listeners which in turn triggered Node's
      // `MaxListenersExceededWarning` after ten invocations.

      let lastResponseId: string = previousResponseId;

      // If there are unresolved function calls from a previously cancelled run
      // we have to emit dummy tool outputs so that the API no longer expects
      // them.  We prepend them to the user‑supplied input so they appear
      // first in the conversation turn.
      const abortOutputs: Array<ResponseInputItem> = [];
      if (this.pendingAborts.size > 0) {
        for (const id of this.pendingAborts) {
          abortOutputs.push({
            type: "function_call_output",
            call_id: id,
            output: JSON.stringify({
              output: "aborted",
              metadata: { exit_code: 1, duration_seconds: 0 },
            }),
          } as ResponseInputItem.FunctionCallOutput);
        }
        // Once converted the pending list can be cleared.
        this.pendingAborts.clear();
      }

      let turnInput = [...abortOutputs, ...input];

      this.onLoading(true);

      const staged: Array<ResponseItem | undefined> = [];
      const stageItem = (item: ResponseItem) => {
        // Ignore any stray events that belong to older generations.
        if (thisGeneration !== this.generation) {
          return;
        }

        // Store the item so the final flush can still operate on a complete list.
        // We'll nil out entries once they're delivered.
        const idx = staged.push(item) - 1;

        // Instead of emitting synchronously we schedule a short‑delay delivery.
        // This accomplishes two things:
        //   1. The UI still sees new messages almost immediately, creating the
        //      perception of real‑time updates.
        //   2. If the user calls `cancel()` in the small window right after the
        //      item was staged we can still abort the delivery because the
        //      generation counter will have been bumped by `cancel()`.
        setTimeout(() => {
          if (
            thisGeneration === this.generation &&
            !this.canceled &&
            !this.hardAbort.signal.aborted
          ) {
            this.onItem(item);
            // Mark as delivered so flush won't re-emit it
            staged[idx] = undefined;
          }
        }, 10);
      };

      while (turnInput.length > 0) {
        if (this.canceled || this.hardAbort.signal.aborted) {
          this.onLoading(false);
          return;
        }
        // send request to openAI
        for (const item of turnInput) {
          stageItem(item as ResponseItem);
        }
        // Send request to OpenAI with retry on timeout
        let stream;

        // Retry loop for transient errors. Use config for max retries or fall back to default.
        const maxRetries =
          this.config.rateLimits?.maxRetries ?? DEFAULT_RATE_LIMIT_MAX_RETRIES;
        for (let attempt = 1; attempt <= maxRetries; attempt++) {
          try {
            let reasoning: Reasoning | undefined;
            if (this.model.startsWith("o")) {
              // Create a reasoning object with the properties we need
              // The OpenAI SDK type definitions might not be up to date with the latest API features
              type ExtendedReasoning = Reasoning & { summary?: string };
              reasoning = { effort: "high" } as ExtendedReasoning;

              if (this.model === "o3" || this.model === "o4-mini") {
                reasoning.summary = "auto";
              }
            }
            const mergedInstructions = [prefix, this.instructions]
              .filter(Boolean)
              .join("\n");

            const responseCall =
              !this.config.provider ||
              this.config.provider?.toLowerCase() === "openai"
                ? (params: ResponseCreateParams) =>
                    this.oai.responses.create(params)
                : (params: ResponseCreateParams) =>
                    responsesCreateViaChatCompletions(
                      this.oai,
                      params as ResponseCreateParams & { stream: true },
                    );
            log(
              `instructions (length ${mergedInstructions.length}): ${mergedInstructions}`,
            );

            // eslint-disable-next-line no-await-in-loop
            stream = await responseCall({
              model: this.model,
              instructions: mergedInstructions,
              previous_response_id: lastResponseId || undefined,
              input: turnInput,
              stream: true,
              parallel_tool_calls: false,
              reasoning,
              ...(this.config.flexMode ? { service_tier: "flex" } : {}),
              tools: [
                {
                  type: "function",
                  name: "shell",
                  description: "Runs a shell command, and returns its output.",
                  strict: false,
                  parameters: {
                    type: "object",
                    properties: {
                      command: { type: "array", items: { type: "string" } },
                      workdir: {
                        type: "string",
                        description: "The working directory for the command.",
                      },
                      timeout: {
                        type: "number",
                        description:
                          "The maximum time to wait for the command to complete in milliseconds.",
                      },
                    },
                    required: ["command"],
                    additionalProperties: false,
                  },
                },
              ],
            });
            break;
          } catch (error) {
            const isTimeout = error instanceof APIConnectionTimeoutError;
            // Lazily look up the APIConnectionError class at runtime to
            // accommodate the test environment's minimal OpenAI mocks which
            // do not define the class.  Falling back to `false` when the
            // export is absent ensures the check never throws.
            // eslint-disable-next-line @typescript-eslint/no-explicit-any
            const ApiConnErrCtor = (OpenAI as any).APIConnectionError as  // eslint-disable-next-line @typescript-eslint/no-explicit-any
              | (new (...args: any) => Error)
              | undefined;
            const isConnectionError = ApiConnErrCtor
              ? error instanceof ApiConnErrCtor
              : false;
            // eslint-disable-next-line @typescript-eslint/no-explicit-any
            const errCtx = error as any;
            const status =
              errCtx?.status ?? errCtx?.httpStatus ?? errCtx?.statusCode;
            const isServerError = typeof status === "number" && status >= 500;
            if (
              (isTimeout || isServerError || isConnectionError) &&
              attempt < maxRetries
            ) {
              log(
                `OpenAI request failed (attempt ${attempt}/${maxRetries}), retrying...`,
              );
              continue;
            }

            const isTooManyTokensError =
              (errCtx.param === "max_tokens" ||
                (typeof errCtx.message === "string" &&
                  /max_tokens is too large/i.test(errCtx.message))) &&
              errCtx.type === "invalid_request_error";

            if (isTooManyTokensError) {
              this.onItem({
                id: `error-${Date.now()}`,
                type: "message",
                role: "system",
                content: [
                  {
                    type: "input_text",
                    text: "⚠️  The current request exceeds the maximum context length supported by the chosen model. Please shorten the conversation, run /clear, or switch to a model with a larger context window and try again.",
                  },
                ],
              });
              this.onLoading(false);
              return;
            }

            const isRateLimit =
              status === 429 ||
              errCtx.code === "rate_limit_exceeded" ||
              errCtx.type === "rate_limit_exceeded" ||
              /rate limit/i.test(errCtx.message ?? "");
            if (isRateLimit) {
              if (attempt < maxRetries) {
                // Get rate limit config or use defaults
                const initialRetryDelayMs =
                  this.config.rateLimits?.initialRetryDelayMs ??
                  DEFAULT_RATE_LIMIT_INITIAL_RETRY_DELAY_MS;
                const maxRetryDelayMs =
                  this.config.rateLimits?.maxRetryDelayMs ??
                  DEFAULT_RATE_LIMIT_MAX_RETRY_DELAY_MS;
                const jitterFactor =
                  this.config.rateLimits?.jitterFactor ??
                  DEFAULT_RATE_LIMIT_JITTER_FACTOR;

                // Parse suggested retry time from error message, e.g., "Please try again in 1.3s"
                let suggestedDelayMs: number | undefined;
                const msg = errCtx?.message ?? "";
                const m = /(?:retry|try) again in ([\d.]+)s/i.exec(msg);
                if (m && m[1]) {
                  suggestedDelayMs = parseFloat(m[1]) * 1000;
                }

                // Calculate backoff delay with jitter
                const delayMs = calculateBackoffDelay(
                  attempt,
                  initialRetryDelayMs,
                  maxRetryDelayMs,
                  jitterFactor,
                  suggestedDelayMs,
                );

                log(
                  `OpenAI rate limit exceeded (attempt ${attempt}/${maxRetries}), retrying in ${Math.round(
                    delayMs,
                  )} ms...`,
                );
                // eslint-disable-next-line no-await-in-loop
                await new Promise((resolve) => setTimeout(resolve, delayMs));
                continue;
              } else {
                // We have exhausted all retry attempts. Surface a message so the user understands
                // why the request failed and can decide how to proceed (e.g. wait and retry later
                // or switch to a different model / account).

                const errorDetails = [
                  `Status: ${status || "unknown"}`,
                  `Code: ${errCtx.code || "unknown"}`,
                  `Type: ${errCtx.type || "unknown"}`,
                  `Message: ${errCtx.message || "unknown"}`,
                ].join(", ");

                this.onItem({
                  id: `error-${Date.now()}`,
                  type: "message",
                  role: "system",
                  content: [
                    {
                      type: "input_text",
                      text: `⚠️  Rate limit reached. Error details: ${errorDetails}. Please try again later.`,
                    },
                  ],
                });

                this.onLoading(false);
                return;
              }
            }

            const isClientError =
              (typeof status === "number" &&
                status >= 400 &&
                status < 500 &&
                status !== 429) ||
              errCtx.code === "invalid_request_error" ||
              errCtx.type === "invalid_request_error";
            if (isClientError) {
              this.onItem({
                id: `error-${Date.now()}`,
                type: "message",
                role: "system",
                content: [
                  {
                    type: "input_text",
                    // Surface the request ID when it is present on the error so users
                    // can reference it when contacting support or inspecting logs.
                    text: (() => {
                      const reqId =
                        (
                          errCtx as Partial<{
                            request_id?: string;
                            requestId?: string;
                          }>
                        )?.request_id ??
                        (
                          errCtx as Partial<{
                            request_id?: string;
                            requestId?: string;
                          }>
                        )?.requestId;

                      const errorDetails = [
                        `Status: ${status || "unknown"}`,
                        `Code: ${errCtx.code || "unknown"}`,
                        `Type: ${errCtx.type || "unknown"}`,
                        `Message: ${errCtx.message || "unknown"}`,
                      ].join(", ");

                      return `⚠️  OpenAI rejected the request${
                        reqId ? ` (request ID: ${reqId})` : ""
                      }. Error details: ${errorDetails}. Please verify your settings and try again.`;
                    })(),
                  },
                ],
              });
              this.onLoading(false);
              return;
            }
            throw error;
          }
        }
        turnInput = []; // clear turn input, prepare for function call results

        // If the user requested cancellation while we were awaiting the network
        // request, abort immediately before we start handling the stream.
        if (this.canceled || this.hardAbort.signal.aborted) {
          // `stream` is defined; abort to avoid wasting tokens/server work
          try {
            (
              stream as { controller?: { abort?: () => void } }
            )?.controller?.abort?.();
          } catch {
            /* ignore */
          }
          this.onLoading(false);
          return;
        }

        // Keep track of the active stream so it can be aborted on demand.
        this.currentStream = stream;

        // guard against an undefined stream before iterating
        if (!stream) {
          this.onLoading(false);
          log("AgentLoop.run(): stream is undefined");
          return;
        }

        try {
          // eslint-disable-next-line no-await-in-loop
          for await (const event of stream as AsyncIterable<ResponseEvent>) {
            log(`AgentLoop.run(): response event ${event.type}`);

            // process and surface each item (no‑op until we can depend on streaming events)
            if (event.type === "response.output_item.done") {
              const item = event.item;
              // 1) if it's a reasoning item, annotate it
              type ReasoningItem = { type?: string; duration_ms?: number };
              const maybeReasoning = item as ReasoningItem;
              if (maybeReasoning.type === "reasoning") {
                maybeReasoning.duration_ms = Date.now() - thinkingStart;
              }
              if (item.type === "function_call") {
                // Track outstanding tool call so we can abort later if needed.
                // The item comes from the streaming response, therefore it has
                // either `id` (chat) or `call_id` (responses) – we normalise
                // by reading both.
                const callId =
                  (item as { call_id?: string; id?: string }).call_id ??
                  (item as { id?: string }).id;
                if (callId) {
                  this.pendingAborts.add(callId);
                }
              } else {
                stageItem(item as ResponseItem);
              }
            }

            if (event.type === "response.completed") {
              if (thisGeneration === this.generation && !this.canceled) {
                for (const item of event.response.output) {
                  stageItem(item as ResponseItem);
                }
              }
              if (event.response.status === "completed") {
                // TODO: remove this once we can depend on streaming events
                const newTurnInput = await this.processEventsWithoutStreaming(
                  event.response.output,
                  stageItem,
                );
                turnInput = newTurnInput;
              }
              lastResponseId = event.response.id;
              this.onLastResponseId(event.response.id);
            }
          }
        } catch (err: unknown) {
          // Gracefully handle an abort triggered via `cancel()` so that the
          // consumer does not see an unhandled exception.
          if (err instanceof Error && err.name === "AbortError") {
            if (!this.canceled) {
              // It was aborted for some other reason; surface the error.
              throw err;
            }
            this.onLoading(false);
            return;
          }
          // Suppress internal stack on JSON parse failures
          if (err instanceof SyntaxError) {
            this.onItem({
              id: `error-${Date.now()}`,
              type: "message",
              role: "system",
              content: [
                {
                  type: "input_text",
                  text: "⚠️ Failed to parse streaming response (invalid JSON). Please `/clear` to reset.",
                },
              ],
            });
            this.onLoading(false);
            return;
          }
          // Handle OpenAI API quota errors
          if (
            err instanceof Error &&
            (err as { code?: string }).code === "insufficient_quota"
          ) {
            this.onItem({
              id: `error-${Date.now()}`,
              type: "message",
              role: "system",
              content: [
                {
                  type: "input_text",
                  text: "⚠️ Insufficient quota. Please check your billing details and retry.",
                },
              ],
            });
            this.onLoading(false);
            return;
          }
          throw err;
        } finally {
          this.currentStream = null;
        }

        log(
          `Turn inputs (${turnInput.length}) - ${turnInput
            .map((i) => i.type)
            .join(", ")}`,
        );
      }

      // Flush staged items if the run concluded successfully (i.e. the user did
      // not invoke cancel() or terminate() during the turn).
      const flush = () => {
        if (
          !this.canceled &&
          !this.hardAbort.signal.aborted &&
          thisGeneration === this.generation
        ) {
          // Only emit items that weren't already delivered above
          for (const item of staged) {
            if (item) {
              this.onItem(item);
            }
          }
        }

        // At this point the turn finished without the user invoking
        // `cancel()`.  Any outstanding function‑calls must therefore have been
        // satisfied, so we can safely clear the set that tracks pending aborts
        // to avoid emitting duplicate synthetic outputs in subsequent runs.
        this.pendingAborts.clear();
        // Now emit system messages recording the per‑turn *and* cumulative
        // thinking times so UIs and tests can surface/verify them.
        // const thinkingEnd = Date.now();

        // 1) Per‑turn measurement – exact time spent between request and
        //    response for *this* command.
        // this.onItem({
        //   id: `thinking-${thinkingEnd}`,
        //   type: "message",
        //   role: "system",
        //   content: [
        //     {
        //       type: "input_text",
        //       text: `🤔  Thinking time: ${Math.round(
        //         (thinkingEnd - thinkingStart) / 1000
        //       )} s`,
        //     },
        //   ],
        // });

        // 2) Session‑wide cumulative counter so users can track overall wait
        //    time across multiple turns.
        // this.cumulativeThinkingMs += thinkingEnd - thinkingStart;
        // this.onItem({
        //   id: `thinking-total-${thinkingEnd}`,
        //   type: "message",
        //   role: "system",
        //   content: [
        //     {
        //       type: "input_text",
        //       text: `⏱  Total thinking time: ${Math.round(
        //         this.cumulativeThinkingMs / 1000
        //       )} s`,
        //     },
        //   ],
        // });

        this.onLoading(false);
      };

      // Delay flush slightly to allow a near‑simultaneous cancel() to land.
      setTimeout(flush, 30);
      // End of main logic. The corresponding catch block for the wrapper at the
      // start of this method follows next.
    } catch (err) {
      // Handle known transient network/streaming issues so they do not crash the
      // CLI. We currently match Node/undici's `ERR_STREAM_PREMATURE_CLOSE`
      // error which manifests when the HTTP/2 stream terminates unexpectedly
      // (e.g. during brief network hiccups).

      const isPrematureClose =
        err instanceof Error &&
        // eslint-disable-next-line
        ((err as any).code === "ERR_STREAM_PREMATURE_CLOSE" ||
          err.message?.includes("Premature close"));

      if (isPrematureClose) {
        try {
          this.onItem({
            id: `error-${Date.now()}`,
            type: "message",
            role: "system",
            content: [
              {
                type: "input_text",
                text: "⚠️  Connection closed prematurely while waiting for the model. Please try again.",
              },
            ],
          });
        } catch {
          /* no‑op – emitting the error message is best‑effort */
        }
        this.onLoading(false);
        return;
      }

      // -------------------------------------------------------------------
      // Catch‑all handling for other network or server‑side issues so that
      // transient failures do not crash the CLI. We intentionally keep the
      // detection logic conservative to avoid masking programming errors. A
      // failure is treated as retry‑worthy/user‑visible when any of the
      // following apply:
      //   • the error carries a recognised Node.js network errno ‑ style code
      //     (e.g. ECONNRESET, ETIMEDOUT …)
      //   • the OpenAI SDK attached an HTTP `status` >= 500 indicating a
      //     server‑side problem.
      //   • the error is model specific and detected in stream.
      // If matched we emit a single system message to inform the user and
      // resolve gracefully so callers can choose to retry.
      // -------------------------------------------------------------------

      const NETWORK_ERRNOS = new Set([
        "ECONNRESET",
        "ECONNREFUSED",
        "EPIPE",
        "ENOTFOUND",
        "ETIMEDOUT",
        "EAI_AGAIN",
      ]);

      const isNetworkOrServerError = (() => {
        if (!err || typeof err !== "object") {
          return false;
        }
        // eslint-disable-next-line @typescript-eslint/no-explicit-any
        const e: any = err;

        // Direct instance check for connection errors thrown by the OpenAI SDK.
        // eslint-disable-next-line @typescript-eslint/no-explicit-any
        const ApiConnErrCtor = (OpenAI as any).APIConnectionError as  // eslint-disable-next-line @typescript-eslint/no-explicit-any
          | (new (...args: any) => Error)
          | undefined;
        if (ApiConnErrCtor && e instanceof ApiConnErrCtor) {
          return true;
        }

        if (typeof e.code === "string" && NETWORK_ERRNOS.has(e.code)) {
          return true;
        }

        // When the OpenAI SDK nests the underlying network failure inside the
        // `cause` property we surface it as well so callers do not see an
        // unhandled exception for errors like ENOTFOUND, ECONNRESET …
        if (
          e.cause &&
          typeof e.cause === "object" &&
          NETWORK_ERRNOS.has((e.cause as { code?: string }).code ?? "")
        ) {
          return true;
        }

        if (typeof e.status === "number" && e.status >= 500) {
          return true;
        }

        // Fallback to a heuristic string match so we still catch future SDK
        // variations without enumerating every errno.
        if (
          typeof e.message === "string" &&
          /network|socket|stream/i.test(e.message)
        ) {
          return true;
        }

        return false;
      })();

      if (isNetworkOrServerError) {
        try {
          const msgText =
            "⚠️  Network error while contacting OpenAI. Please check your connection and try again.";
          this.onItem({
            id: `error-${Date.now()}`,
            type: "message",
            role: "system",
            content: [
              {
                type: "input_text",
                text: msgText,
              },
            ],
          });
        } catch {
          /* best‑effort */
        }
        this.onLoading(false);
        return;
      }

      const isInvalidRequestError = () => {
        if (!err || typeof err !== "object") {
          return false;
        }
        // eslint-disable-next-line @typescript-eslint/no-explicit-any
        const e: any = err;

        if (
          e.type === "invalid_request_error" &&
          e.code === "model_not_found"
        ) {
          return true;
        }

        if (
          e.cause &&
          e.cause.type === "invalid_request_error" &&
          e.cause.code === "model_not_found"
        ) {
          return true;
        }

        return false;
      };

      if (isInvalidRequestError()) {
        try {
          // Extract request ID and error details from the error object

          // eslint-disable-next-line @typescript-eslint/no-explicit-any
          const e: any = err;

          const reqId =
            e.request_id ??
            (e.cause && e.cause.request_id) ??
            (e.cause && e.cause.requestId);

          const errorDetails = [
            `Status: ${e.status || (e.cause && e.cause.status) || "unknown"}`,
            `Code: ${e.code || (e.cause && e.cause.code) || "unknown"}`,
            `Type: ${e.type || (e.cause && e.cause.type) || "unknown"}`,
            `Message: ${
              e.message || (e.cause && e.cause.message) || "unknown"
            }`,
          ].join(", ");

          const msgText = `⚠️  OpenAI rejected the request${
            reqId ? ` (request ID: ${reqId})` : ""
          }. Error details: ${errorDetails}. Please verify your settings and try again.`;

          this.onItem({
            id: `error-${Date.now()}`,
            type: "message",
            role: "system",
            content: [
              {
                type: "input_text",
                text: msgText,
              },
            ],
          });
        } catch {
          /* best-effort */
        }
        this.onLoading(false);
        return;
      }

      // Re‑throw all other errors so upstream handlers can decide what to do.
      throw err;
    }
  }

  // we need until we can depend on streaming events
  private async processEventsWithoutStreaming(
    output: Array<ResponseInputItem>,
    emitItem: (item: ResponseItem) => void,
  ): Promise<Array<ResponseInputItem>> {
    // If the agent has been canceled we should short‑circuit immediately to
    // avoid any further processing (including potentially expensive tool
    // calls). Returning an empty array ensures the main run‑loop terminates
    // promptly.
    if (this.canceled) {
      return [];
    }
    const turnInput: Array<ResponseInputItem> = [];
    for (const item of output) {
      if (item.type === "function_call") {
        if (alreadyProcessedResponses.has(item.id)) {
          continue;
        }
        alreadyProcessedResponses.add(item.id);
        // eslint-disable-next-line no-await-in-loop
        const result = await this.handleFunctionCall(item);
        turnInput.push(...result);
      }
      emitItem(item as ResponseItem);
    }
    return turnInput;
  }
}

const prefix = `You are operating as and within the Codex CLI, a terminal-based agentic coding assistant built by OpenAI. It wraps OpenAI models to enable natural language interaction with a local codebase. You are expected to be precise, safe, and helpful.

You can:
- Receive user prompts, project context, and files.
- Stream responses and emit function calls (e.g., shell commands, code edits).
- Apply patches, run commands, and manage user approvals based on policy.
- Work inside a sandboxed, git-backed workspace with rollback support.
- Log telemetry so sessions can be replayed or inspected later.
- More details on your functionality are available at \`codex --help\`

The Codex CLI is open-sourced. Don't confuse yourself with the old Codex language model built by OpenAI many moons ago (this is understandably top of mind for you!). Within this context, Codex refers to the open-source agentic coding interface.

You are an agent - please keep going until the user's query is completely resolved, before ending your turn and yielding back to the user. Only terminate your turn when you are sure that the problem is solved. If you are not sure about file content or codebase structure pertaining to the user's request, use your tools to read files and gather the relevant information: do NOT guess or make up an answer.

Please resolve the user's task by editing and testing the code files in your current code execution session. You are a deployed coding agent. Your session allows for you to modify and run code. The repo(s) are already cloned in your working directory, and you must fully solve the problem for your answer to be considered correct.

You MUST adhere to the following criteria when executing the task:
- Working on the repo(s) in the current environment is allowed, even if they are proprietary.
- Analyzing code for vulnerabilities is allowed.
- Showing user code and tool call details is allowed.
- User instructions may overwrite the *CODING GUIDELINES* section in this developer message.
- Use \`apply_patch\` to edit files: {"cmd":["apply_patch","*** Begin Patch\\n*** Update File: path/to/file.py\\n@@ def example():\\n-  pass\\n+  return 123\\n*** End Patch"]}
- If completing the user's task requires writing or modifying files:
    - Your code and final answer should follow these *CODING GUIDELINES*:
        - Fix the problem at the root cause rather than applying surface-level patches, when possible.
        - Avoid unneeded complexity in your solution.
            - Ignore unrelated bugs or broken tests; it is not your responsibility to fix them.
        - Update documentation as necessary.
        - Keep changes consistent with the style of the existing codebase. Changes should be minimal and focused on the task.
            - Use \`git log\` and \`git blame\` to search the history of the codebase if additional context is required; internet access is disabled.
        - NEVER add copyright or license headers unless specifically requested.
        - You do not need to \`git commit\` your changes; this will be done automatically for you.
        - If there is a .pre-commit-config.yaml, use \`pre-commit run --files ...\` to check that your changes pass the pre-commit checks. However, do not fix pre-existing errors on lines you didn't touch.
            - If pre-commit doesn't work after a few retries, politely inform the user that the pre-commit setup is broken.
        - Once you finish coding, you must
            - Check \`git status\` to sanity check your changes; revert any scratch files or changes.
            - Remove all inline comments you added as much as possible, even if they look normal. Check using \`git diff\`. Inline comments must be generally avoided, unless active maintainers of the repo, after long careful study of the code and the issue, will still misinterpret the code without the comments.
            - Check if you accidentally add copyright or license headers. If so, remove them.
            - Try to run pre-commit if it is available.
            - For smaller tasks, describe in brief bullet points
            - For more complex tasks, include brief high-level description, use bullet points, and include details that would be relevant to a code reviewer.
- If completing the user's task DOES NOT require writing or modifying files (e.g., the user asks a question about the code base):
    - Respond in a friendly tune as a remote teammate, who is knowledgeable, capable and eager to help with coding.
- When your task involves writing or modifying files:
    - Do NOT tell the user to "save the file" or "copy the code into a file" if you already created or modified the file using \`apply_patch\`. Instead, reference the file as already saved.
    - Do NOT show the full contents of large files you have already written, unless the user explicitly asks for them.`;<|MERGE_RESOLUTION|>--- conflicted
+++ resolved
@@ -1,30 +1,24 @@
 import type { ReviewDecision } from "./review.js";
 import type { ApplyPatchCommand, ApprovalPolicy } from "../../approvals.js";
 import type { AppConfig } from "../config.js";
-import type { ResponseEvent } from "../responses.js";
 import type {
   ResponseFunctionToolCall,
   ResponseInputItem,
   ResponseItem,
-  ResponseCreateParams,
 } from "openai/resources/responses/responses.mjs";
 import type { Reasoning } from "openai/resources.mjs";
 
 import { log } from "./log.js";
-<<<<<<< HEAD
 import {
-  OPENAI_BASE_URL,
   OPENAI_TIMEOUT_MS,
   DEFAULT_RATE_LIMIT_MAX_RETRIES,
   DEFAULT_RATE_LIMIT_INITIAL_RETRY_DELAY_MS,
   DEFAULT_RATE_LIMIT_MAX_RETRY_DELAY_MS,
   DEFAULT_RATE_LIMIT_JITTER_FACTOR,
+  getBaseUrl,
+  getApiKey,
 } from "../config.js";
-=======
-import { OPENAI_TIMEOUT_MS, getApiKey, getBaseUrl } from "../config.js";
->>>>>>> f6b12aa9
 import { parseToolCallArguments } from "../parsers.js";
-import { responsesCreateViaChatCompletions } from "../responses.js";
 import {
   ORIGIN,
   CLI_VERSION,
@@ -87,12 +81,13 @@
 
 type AgentLoopParams = {
   model: string;
-  provider?: string;
   config?: AppConfig;
   instructions?: string;
   approvalPolicy: ApprovalPolicy;
   onItem: (item: ResponseItem) => void;
   onLoading: (loading: boolean) => void;
+  /** Provider for API calls */
+  provider?: string;
 
   /** Extra writable roots to use with sandbox execution. */
   additionalWritableRoots: ReadonlyArray<string>;
@@ -107,7 +102,6 @@
 
 export class AgentLoop {
   private model: string;
-  private provider: string;
   private instructions?: string;
   private approvalPolicy: ApprovalPolicy;
   private config: AppConfig;
@@ -248,7 +242,6 @@
   // private cumulativeThinkingMs = 0;
   constructor({
     model,
-    provider = "openai",
     instructions,
     approvalPolicy,
     // `config` used to be required.  Some unit‑tests (and potentially other
@@ -265,7 +258,6 @@
     additionalWritableRoots,
   }: AgentLoopParams & { config?: AppConfig }) {
     this.model = model;
-    this.provider = provider;
     this.instructions = instructions;
     this.approvalPolicy = approvalPolicy;
 
@@ -288,9 +280,7 @@
     this.sessionId = getSessionId() || randomUUID().replaceAll("-", "");
     // Configure OpenAI client with optional timeout (ms) from environment
     const timeoutMs = OPENAI_TIMEOUT_MS;
-    const apiKey = getApiKey(this.provider);
-    const baseURL = getBaseUrl(this.provider);
-
+    const apiKey = this.config.apiKey ?? getApiKey() ?? "";
     this.oai = new OpenAI({
       // The OpenAI JS SDK only requires `apiKey` when making requests against
       // the official API.  When running unit‑tests we stub out all network
@@ -299,7 +289,7 @@
       // errors inside the SDK (it validates that `apiKey` is a non‑empty
       // string when the field is present).
       ...(apiKey ? { apiKey } : {}),
-      baseURL,
+      baseURL: getBaseUrl(),
       defaultHeaders: {
         originator: ORIGIN,
         version: CLI_VERSION,
@@ -551,23 +541,11 @@
             const mergedInstructions = [prefix, this.instructions]
               .filter(Boolean)
               .join("\n");
-
-            const responseCall =
-              !this.config.provider ||
-              this.config.provider?.toLowerCase() === "openai"
-                ? (params: ResponseCreateParams) =>
-                    this.oai.responses.create(params)
-                : (params: ResponseCreateParams) =>
-                    responsesCreateViaChatCompletions(
-                      this.oai,
-                      params as ResponseCreateParams & { stream: true },
-                    );
             log(
               `instructions (length ${mergedInstructions.length}): ${mergedInstructions}`,
             );
-
             // eslint-disable-next-line no-await-in-loop
-            stream = await responseCall({
+            stream = await this.oai.responses.create({
               model: this.model,
               instructions: mergedInstructions,
               previous_response_id: lastResponseId || undefined,
@@ -806,7 +784,7 @@
 
         try {
           // eslint-disable-next-line no-await-in-loop
-          for await (const event of stream as AsyncIterable<ResponseEvent>) {
+          for await (const event of stream) {
             log(`AgentLoop.run(): response event ${event.type}`);
 
             // process and surface each item (no‑op until we can depend on streaming events)
