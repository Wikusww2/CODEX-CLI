import type { ReviewDecision } from "./review.js";
import type { ApplyPatchCommand, ApprovalPolicy } from "../../approvals.js";
import type { AppConfig } from "../config.js";
import type { ResponseEvent } from "../responses.js";
import type {
  ResponseFunctionToolCall,
  ResponseInputItem,
  ResponseItem,
  ResponseCreateParams,
} from "openai/resources/responses/responses.mjs";
import type { Reasoning } from "openai/resources.mjs";

<<<<<<< HEAD
import { log, isLoggingEnabled } from "./log.js";
import {
  OPENAI_BASE_URL,
  OPENAI_TIMEOUT_MS,
  DEFAULT_RATE_LIMIT_MAX_RETRIES,
  DEFAULT_RATE_LIMIT_INITIAL_RETRY_DELAY_MS,
  DEFAULT_RATE_LIMIT_MAX_RETRY_DELAY_MS,
  DEFAULT_RATE_LIMIT_JITTER_FACTOR,
} from "../config.js";
=======
import { log } from "./log.js";
import { OPENAI_TIMEOUT_MS, getApiKey, getBaseUrl } from "../config.js";
>>>>>>> 8f1ea7fa
import { parseToolCallArguments } from "../parsers.js";
import { responsesCreateViaChatCompletions } from "../responses.js";
import {
  ORIGIN,
  CLI_VERSION,
  getSessionId,
  setCurrentModel,
  setSessionId,
} from "../session.js";
import { handleExecCommand } from "./handle-exec-command.js";
import { randomUUID } from "node:crypto";
import OpenAI, { APIConnectionTimeoutError } from "openai";

// Note: Rate limit retry logic now uses calculateBackoffDelay function with config parameters

/**
 * Calculates the delay for the next retry attempt using exponential backoff with jitter.
 *
 * @param attempt The current attempt number (1-based)
 * @param initialDelayMs The initial delay in milliseconds
 * @param maxDelayMs The maximum delay in milliseconds
 * @param jitterFactor The jitter factor (0-1) to add randomness to the delay
 * @param suggestedDelayMs Optional suggested delay from the API response
 * @returns The delay in milliseconds to wait before the next retry
 */
function calculateBackoffDelay(
  attempt: number,
  initialDelayMs: number,
  maxDelayMs: number,
  jitterFactor: number,
  suggestedDelayMs?: number,
): number {
  // If we have a suggested delay from the API, use that (with a small buffer)
  if (suggestedDelayMs && !Number.isNaN(suggestedDelayMs)) {
    // Add 10% to the suggested delay to account for network latency
    return Math.min(suggestedDelayMs * 1.1, maxDelayMs);
  }

  // Calculate exponential backoff: initialDelay * 2^(attempt-1)
  const exponentialDelay = initialDelayMs * Math.pow(2, attempt - 1);

  // Apply maximum delay cap
  const cappedDelay = Math.min(exponentialDelay, maxDelayMs);

  // Apply jitter: random value between (1-jitterFactor) and (1+jitterFactor) times the delay
  // This helps prevent thundering herd problem when multiple clients retry at the same time
  const jitterMultiplier = 1 + jitterFactor * (Math.random() * 2 - 1);

  // Return the final delay with jitter, ensuring it's at least initialDelayMs
  return Math.max(initialDelayMs, Math.round(cappedDelay * jitterMultiplier));
}

export type CommandConfirmation = {
  review: ReviewDecision;
  applyPatch?: ApplyPatchCommand | undefined;
  customDenyMessage?: string;
  explanation?: string;
};

const alreadyProcessedResponses = new Set();

type AgentLoopParams = {
  model: string;
  provider?: string;
  config?: AppConfig;
  instructions?: string;
  approvalPolicy: ApprovalPolicy;
  onItem: (item: ResponseItem) => void;
  onLoading: (loading: boolean) => void;

  /** Extra writable roots to use with sandbox execution. */
  additionalWritableRoots: ReadonlyArray<string>;

  /** Called when the command is not auto-approved to request explicit user review. */
  getCommandConfirmation: (
    command: Array<string>,
    applyPatch: ApplyPatchCommand | undefined,
  ) => Promise<CommandConfirmation>;
  onLastResponseId: (lastResponseId: string) => void;
};

export class AgentLoop {
  private model: string;
  private provider: string;
  private instructions?: string;
  private approvalPolicy: ApprovalPolicy;
  private config: AppConfig;
  private additionalWritableRoots: ReadonlyArray<string>;

  // Using `InstanceType<typeof OpenAI>` sidesteps typing issues with the OpenAI package under
  // the TS 5+ `moduleResolution=bundler` setup. OpenAI client instance. We keep the concrete
  // type to avoid sprinkling `any` across the implementation while still allowing paths where
  // the OpenAI SDK types may not perfectly match. The `typeof OpenAI` pattern captures the
  // instance shape without resorting to `any`.
  private oai: OpenAI;

  private onItem: (item: ResponseItem) => void;
  private onLoading: (loading: boolean) => void;
  private getCommandConfirmation: (
    command: Array<string>,
    applyPatch: ApplyPatchCommand | undefined,
  ) => Promise<CommandConfirmation>;
  private onLastResponseId: (lastResponseId: string) => void;

  /**
   * A reference to the currently active stream returned from the OpenAI
   * client. We keep this so that we can abort the request if the user decides
   * to interrupt the current task (e.g. via the escape hot‑key).
   */
  private currentStream: unknown | null = null;
  /** Incremented with every call to `run()`. Allows us to ignore stray events
   * from streams that belong to a previous run which might still be emitting
   * after the user has canceled and issued a new command. */
  private generation = 0;
  /** AbortController for in‑progress tool calls (e.g. shell commands). */
  private execAbortController: AbortController | null = null;
  /** Set to true when `cancel()` is called so `run()` can exit early. */
  private canceled = false;
  /** Function calls that were emitted by the model but never answered because
   *  the user cancelled the run.  We keep the `call_id`s around so the *next*
   *  request can send a dummy `function_call_output` that satisfies the
   *  contract and prevents the
   *    400 | No tool output found for function call …
   *  error from OpenAI. */
  private pendingAborts: Set<string> = new Set();
  /** Set to true by `terminate()` – prevents any further use of the instance. */
  private terminated = false;
  /** Master abort controller – fires when terminate() is invoked. */
  private readonly hardAbort = new AbortController();

  /**
   * Abort the ongoing request/stream, if any. This allows callers (typically
   * the UI layer) to interrupt the current agent step so the user can issue
   * new instructions without waiting for the model to finish.
   */
  public cancel(): void {
    if (this.terminated) {
      return;
    }

    // Reset the current stream to allow new requests
    this.currentStream = null;
    log(
      `AgentLoop.cancel() invoked – currentStream=${Boolean(
        this.currentStream,
      )} execAbortController=${Boolean(this.execAbortController)} generation=${
        this.generation
      }`,
    );
    (
      this.currentStream as { controller?: { abort?: () => void } } | null
    )?.controller?.abort?.();

    this.canceled = true;

    // Abort any in-progress tool calls
    this.execAbortController?.abort();

    // Create a new abort controller for future tool calls
    this.execAbortController = new AbortController();
    log("AgentLoop.cancel(): execAbortController.abort() called");

    // NOTE: We intentionally do *not* clear `lastResponseId` here.  If the
    // stream produced a `function_call` before the user cancelled, OpenAI now
    // expects a corresponding `function_call_output` that must reference that
    // very same response ID.  We therefore keep the ID around so the
    // follow‑up request can still satisfy the contract.

    // If we have *not* seen any function_call IDs yet there is nothing that
    // needs to be satisfied in a follow‑up request.  In that case we clear
    // the stored lastResponseId so a subsequent run starts a clean turn.
    if (this.pendingAborts.size === 0) {
      try {
        this.onLastResponseId("");
      } catch {
        /* ignore */
      }
    }

    this.onLoading(false);

    /* Inform the UI that the run was aborted by the user. */
    // const cancelNotice: ResponseItem = {
    //   id: `cancel-${Date.now()}`,
    //   type: "message",
    //   role: "system",
    //   content: [
    //     {
    //       type: "input_text",
    //       text: "⏹️  Execution canceled by user.",
    //     },
    //   ],
    // };
    // this.onItem(cancelNotice);

    this.generation += 1;
    log(`AgentLoop.cancel(): generation bumped to ${this.generation}`);
  }

  /**
   * Hard‑stop the agent loop. After calling this method the instance becomes
   * unusable: any in‑flight operations are aborted and subsequent invocations
   * of `run()` will throw.
   */
  public terminate(): void {
    if (this.terminated) {
      return;
    }
    this.terminated = true;

    this.hardAbort.abort();

    this.cancel();
  }

  public sessionId: string;
  /*
   * Cumulative thinking time across this AgentLoop instance (ms).
   * Currently not used anywhere – comment out to keep the strict compiler
   * happy under `noUnusedLocals`.  Restore when telemetry support lands.
   */
  // private cumulativeThinkingMs = 0;
  constructor({
    model,
    provider = "openai",
    instructions,
    approvalPolicy,
    // `config` used to be required.  Some unit‑tests (and potentially other
    // callers) instantiate `AgentLoop` without passing it, so we make it
    // optional and fall back to sensible defaults.  This keeps the public
    // surface backwards‑compatible and prevents runtime errors like
    // "Cannot read properties of undefined (reading 'apiKey')" when accessing
    // `config.apiKey` below.
    config,
    onItem,
    onLoading,
    getCommandConfirmation,
    onLastResponseId,
    additionalWritableRoots,
  }: AgentLoopParams & { config?: AppConfig }) {
    this.model = model;
    this.provider = provider;
    this.instructions = instructions;
    this.approvalPolicy = approvalPolicy;

    // If no `config` has been provided we derive a minimal stub so that the
    // rest of the implementation can rely on `this.config` always being a
    // defined object.  We purposefully copy over the `model` and
    // `instructions` that have already been passed explicitly so that
    // downstream consumers (e.g. telemetry) still observe the correct values.
    this.config =
      config ??
      ({
        model,
        instructions: instructions ?? "",
      } as AppConfig);
    this.additionalWritableRoots = additionalWritableRoots;
    this.onItem = onItem;
    this.onLoading = onLoading;
    this.getCommandConfirmation = getCommandConfirmation;
    this.onLastResponseId = onLastResponseId;
    this.sessionId = getSessionId() || randomUUID().replaceAll("-", "");
    // Configure OpenAI client with optional timeout (ms) from environment
    const timeoutMs = OPENAI_TIMEOUT_MS;
    const apiKey = getApiKey(this.provider);
    const baseURL = getBaseUrl(this.provider);

    this.oai = new OpenAI({
      // The OpenAI JS SDK only requires `apiKey` when making requests against
      // the official API.  When running unit‑tests we stub out all network
      // calls so an undefined key is perfectly fine.  We therefore only set
      // the property if we actually have a value to avoid triggering runtime
      // errors inside the SDK (it validates that `apiKey` is a non‑empty
      // string when the field is present).
      ...(apiKey ? { apiKey } : {}),
      baseURL,
      defaultHeaders: {
        originator: ORIGIN,
        version: CLI_VERSION,
        session_id: this.sessionId,
      },
      ...(timeoutMs !== undefined ? { timeout: timeoutMs } : {}),
    });

    setSessionId(this.sessionId);
    setCurrentModel(this.model);

    this.hardAbort = new AbortController();

    this.hardAbort.signal.addEventListener(
      "abort",
      () => this.execAbortController?.abort(),
      { once: true },
    );
  }

  private async handleFunctionCall(
    item: ResponseFunctionToolCall,
  ): Promise<Array<ResponseInputItem>> {
    // If the agent has been canceled in the meantime we should not perform any
    // additional work. Returning an empty array ensures that we neither execute
    // the requested tool call nor enqueue any follow‑up input items. This keeps
    // the cancellation semantics intuitive for users – once they interrupt a
    // task no further actions related to that task should be taken.
    if (this.canceled) {
      return [];
    }
    // ---------------------------------------------------------------------
    // Normalise the function‑call item into a consistent shape regardless of
    // whether it originated from the `/responses` or the `/chat/completions`
    // endpoint – their JSON differs slightly.
    // ---------------------------------------------------------------------

    const isChatStyle =
      // The chat endpoint nests function details under a `function` key.
      // We conservatively treat the presence of this field as a signal that
      // we are dealing with the chat format.
      // eslint-disable-next-line @typescript-eslint/no-explicit-any
      (item as any).function != null;

    const name: string | undefined = isChatStyle
      ? // eslint-disable-next-line @typescript-eslint/no-explicit-any
        (item as any).function?.name
      : // eslint-disable-next-line @typescript-eslint/no-explicit-any
        (item as any).name;

    const rawArguments: string | undefined = isChatStyle
      ? // eslint-disable-next-line @typescript-eslint/no-explicit-any
        (item as any).function?.arguments
      : // eslint-disable-next-line @typescript-eslint/no-explicit-any
        (item as any).arguments;

    // The OpenAI "function_call" item may have either `call_id` (responses
    // endpoint) or `id` (chat endpoint).  Prefer `call_id` if present but fall
    // back to `id` to remain compatible.
    // eslint-disable-next-line @typescript-eslint/no-explicit-any
    const callId: string = (item as any).call_id ?? (item as any).id;

    const args = parseToolCallArguments(rawArguments ?? "{}");
    log(
      `handleFunctionCall(): name=${
        name ?? "undefined"
      } callId=${callId} args=${rawArguments}`,
    );

    if (args == null) {
      const outputItem: ResponseInputItem.FunctionCallOutput = {
        type: "function_call_output",
        call_id: item.call_id,
        output: `invalid arguments: ${rawArguments}`,
      };
      return [outputItem];
    }

    const outputItem: ResponseInputItem.FunctionCallOutput = {
      type: "function_call_output",
      // `call_id` is mandatory – ensure we never send `undefined` which would
      // trigger the "No tool output found…" 400 from the API.
      call_id: callId,
      output: "no function found",
    };

    // We intentionally *do not* remove this `callId` from the `pendingAborts`
    // set right away.  The output produced below is only queued up for the
    // *next* request to the OpenAI API – it has not been delivered yet.  If
    // the user presses ESC‑ESC (i.e. invokes `cancel()`) in the small window
    // between queuing the result and the actual network call, we need to be
    // able to surface a synthetic `function_call_output` marked as
    // "aborted".  Keeping the ID in the set until the run concludes
    // successfully lets the next `run()` differentiate between an aborted
    // tool call (needs the synthetic output) and a completed one (cleared
    // below in the `flush()` helper).

    // used to tell model to stop if needed
    const additionalItems: Array<ResponseInputItem> = [];

    // TODO: allow arbitrary function calls (beyond shell/container.exec)
    if (name === "container.exec" || name === "shell") {
      const {
        outputText,
        metadata,
        additionalItems: additionalItemsFromExec,
      } = await handleExecCommand(
        args,
        this.config,
        this.approvalPolicy,
        this.additionalWritableRoots,
        this.getCommandConfirmation,
        this.execAbortController?.signal,
      );
      outputItem.output = JSON.stringify({ output: outputText, metadata });

      if (additionalItemsFromExec) {
        additionalItems.push(...additionalItemsFromExec);
      }
    }

    return [outputItem, ...additionalItems];
  }

  public async run(
    input: Array<ResponseInputItem>,
    previousResponseId: string = "",
  ): Promise<void> {
    // ---------------------------------------------------------------------
    // Top‑level error wrapper so that known transient network issues like
    // `ERR_STREAM_PREMATURE_CLOSE` do not crash the entire CLI process.
    // Instead we surface the failure to the user as a regular system‑message
    // and terminate the current run gracefully. The calling UI can then let
    // the user retry the request if desired.
    // ---------------------------------------------------------------------

    try {
      if (this.terminated) {
        throw new Error("AgentLoop has been terminated");
      }
      // Record when we start "thinking" so we can report accurate elapsed time.
      const thinkingStart = Date.now();
      // Bump generation so that any late events from previous runs can be
      // identified and dropped.
      const thisGeneration = ++this.generation;

      // Reset cancellation flag and stream for a fresh run.
      this.canceled = false;
      this.currentStream = null;

      // Create a fresh AbortController for this run so that tool calls from a
      // previous run do not accidentally get signalled.
      this.execAbortController = new AbortController();
      log(
        `AgentLoop.run(): new execAbortController created (${this.execAbortController.signal}) for generation ${this.generation}`,
      );
      // NOTE: We no longer (re‑)attach an `abort` listener to `hardAbort` here.
      // A single listener that forwards the `abort` to the current
      // `execAbortController` is installed once in the constructor. Re‑adding a
      // new listener on every `run()` caused the same `AbortSignal` instance to
      // accumulate listeners which in turn triggered Node's
      // `MaxListenersExceededWarning` after ten invocations.

      let lastResponseId: string = previousResponseId;

      // If there are unresolved function calls from a previously cancelled run
      // we have to emit dummy tool outputs so that the API no longer expects
      // them.  We prepend them to the user‑supplied input so they appear
      // first in the conversation turn.
      const abortOutputs: Array<ResponseInputItem> = [];
      if (this.pendingAborts.size > 0) {
        for (const id of this.pendingAborts) {
          abortOutputs.push({
            type: "function_call_output",
            call_id: id,
            output: JSON.stringify({
              output: "aborted",
              metadata: { exit_code: 1, duration_seconds: 0 },
            }),
          } as ResponseInputItem.FunctionCallOutput);
        }
        // Once converted the pending list can be cleared.
        this.pendingAborts.clear();
      }

      let turnInput = [...abortOutputs, ...input];

      this.onLoading(true);

      const staged: Array<ResponseItem | undefined> = [];
      const stageItem = (item: ResponseItem) => {
        // Ignore any stray events that belong to older generations.
        if (thisGeneration !== this.generation) {
          return;
        }

        // Store the item so the final flush can still operate on a complete list.
        // We'll nil out entries once they're delivered.
        const idx = staged.push(item) - 1;

        // Instead of emitting synchronously we schedule a short‑delay delivery.
        // This accomplishes two things:
        //   1. The UI still sees new messages almost immediately, creating the
        //      perception of real‑time updates.
        //   2. If the user calls `cancel()` in the small window right after the
        //      item was staged we can still abort the delivery because the
        //      generation counter will have been bumped by `cancel()`.
        setTimeout(() => {
          if (
            thisGeneration === this.generation &&
            !this.canceled &&
            !this.hardAbort.signal.aborted
          ) {
            this.onItem(item);
            // Mark as delivered so flush won't re-emit it
            staged[idx] = undefined;
          }
        }, 10);
      };

      while (turnInput.length > 0) {
        if (this.canceled || this.hardAbort.signal.aborted) {
          this.onLoading(false);
          return;
        }
        // send request to openAI
        for (const item of turnInput) {
          stageItem(item as ResponseItem);
        }
        // Send request to OpenAI with retry on timeout
        let stream;

        // Retry loop for transient errors. Use config for max retries or fall back to default.
        const maxRetries =
          this.config.rateLimits?.maxRetries ?? DEFAULT_RATE_LIMIT_MAX_RETRIES;
        for (let attempt = 1; attempt <= maxRetries; attempt++) {
          try {
            let reasoning: Reasoning | undefined;
            if (this.model.startsWith("o")) {
              reasoning = { effort: "high" };
              if (this.model === "o3" || this.model === "o4-mini") {
                // Add summary property to reasoning object
                reasoning = { ...reasoning, summary: "auto" };
              }
            }
            const mergedInstructions = [prefix, this.instructions]
              .filter(Boolean)
              .join("\n");

            const responseCall =
              !this.config.provider ||
              this.config.provider?.toLowerCase() === "openai"
                ? (params: ResponseCreateParams) =>
                    this.oai.responses.create(params)
                : (params: ResponseCreateParams) =>
                    responsesCreateViaChatCompletions(
                      this.oai,
                      params as ResponseCreateParams & { stream: true },
                    );
            log(
              `instructions (length ${mergedInstructions.length}): ${mergedInstructions}`,
            );

            // eslint-disable-next-line no-await-in-loop
            stream = await responseCall({
              model: this.model,
              instructions: mergedInstructions,
              previous_response_id: lastResponseId || undefined,
              input: turnInput,
              stream: true,
              parallel_tool_calls: false,
              reasoning,
              ...(this.config.flexMode ? { service_tier: "flex" } : {}),
              tools: [
                {
                  type: "function",
                  name: "shell",
                  description: "Runs a shell command, and returns its output.",
                  strict: false,
                  parameters: {
                    type: "object",
                    properties: {
                      command: { type: "array", items: { type: "string" } },
                      workdir: {
                        type: "string",
                        description: "The working directory for the command.",
                      },
                      timeout: {
                        type: "number",
                        description:
                          "The maximum time to wait for the command to complete in milliseconds.",
                      },
                    },
                    required: ["command"],
                    additionalProperties: false,
                  },
                },
              ],
            });
            break;
          } catch (error) {
            const isTimeout = error instanceof APIConnectionTimeoutError;
            // Lazily look up the APIConnectionError class at runtime to
            // accommodate the test environment's minimal OpenAI mocks which
            // do not define the class.  Falling back to `false` when the
            // export is absent ensures the check never throws.
            // eslint-disable-next-line @typescript-eslint/no-explicit-any
            const ApiConnErrCtor = (OpenAI as any).APIConnectionError as  // eslint-disable-next-line @typescript-eslint/no-explicit-any
              | (new (...args: any) => Error)
              | undefined;
            const isConnectionError = ApiConnErrCtor
              ? error instanceof ApiConnErrCtor
              : false;
            // eslint-disable-next-line @typescript-eslint/no-explicit-any
            const errCtx = error as any;
            const status =
              errCtx?.status ?? errCtx?.httpStatus ?? errCtx?.statusCode;
            const isServerError = typeof status === "number" && status >= 500;
            if (
              (isTimeout || isServerError || isConnectionError) &&
              attempt < maxRetries
            ) {
              log(
                `OpenAI request failed (attempt ${attempt}/${maxRetries}), retrying...`,
              );
              continue;
            }

            const isTooManyTokensError =
              (errCtx.param === "max_tokens" ||
                (typeof errCtx.message === "string" &&
                  /max_tokens is too large/i.test(errCtx.message))) &&
              errCtx.type === "invalid_request_error";

            if (isTooManyTokensError) {
              this.onItem({
                id: `error-${Date.now()}`,
                type: "message",
                role: "system",
                content: [
                  {
                    type: "input_text",
                    text: "⚠️  The current request exceeds the maximum context length supported by the chosen model. Please shorten the conversation, run /clear, or switch to a model with a larger context window and try again.",
                  },
                ],
              });
              this.onLoading(false);
              return;
            }

            const isRateLimit =
              status === 429 ||
              errCtx.code === "rate_limit_exceeded" ||
              errCtx.type === "rate_limit_exceeded" ||
              /rate limit/i.test(errCtx.message ?? "");
            if (isRateLimit) {
              if (attempt < maxRetries) {
                // Get rate limit config or use defaults
                const initialRetryDelayMs =
                  this.config.rateLimits?.initialRetryDelayMs ??
                  DEFAULT_RATE_LIMIT_INITIAL_RETRY_DELAY_MS;
                const maxRetryDelayMs =
                  this.config.rateLimits?.maxRetryDelayMs ??
                  DEFAULT_RATE_LIMIT_MAX_RETRY_DELAY_MS;
                const jitterFactor =
                  this.config.rateLimits?.jitterFactor ??
                  DEFAULT_RATE_LIMIT_JITTER_FACTOR;

                // Parse suggested retry time from error message, e.g., "Please try again in 1.3s"
                let suggestedDelayMs: number | undefined;
                const msg = errCtx?.message ?? "";
                const m = /(?:retry|try) again in ([\d.]+)s/i.exec(msg);
                if (m && m[1]) {
                  suggestedDelayMs = parseFloat(m[1]) * 1000;
                }

                // Calculate backoff delay with jitter
                const delayMs = calculateBackoffDelay(
                  attempt,
                  initialRetryDelayMs,
                  maxRetryDelayMs,
                  jitterFactor,
                  suggestedDelayMs,
                );

                log(
                  `OpenAI rate limit exceeded (attempt ${attempt}/${maxRetries}), retrying in ${Math.round(
                    delayMs,
                  )} ms...`,
                );
                // eslint-disable-next-line no-await-in-loop
                await new Promise((resolve) => setTimeout(resolve, delayMs));
                continue;
              } else {
                // We have exhausted all retry attempts. Surface a message so the user understands
                // why the request failed and can decide how to proceed (e.g. wait and retry later
                // or switch to a different model / account).

                const errorDetails = [
                  `Status: ${status || "unknown"}`,
                  `Code: ${errCtx.code || "unknown"}`,
                  `Type: ${errCtx.type || "unknown"}`,
                  `Message: ${errCtx.message || "unknown"}`,
                ].join(", ");

                this.onItem({
                  id: `error-${Date.now()}`,
                  type: "message",
                  role: "system",
                  content: [
                    {
                      type: "input_text",
                      text: `⚠️  Rate limit reached. Error details: ${errorDetails}. Please try again later.`,
                    },
                  ],
                });

                this.onLoading(false);
                return;
              }
            }

            const isClientError =
              (typeof status === "number" &&
                status >= 400 &&
                status < 500 &&
                status !== 429) ||
              errCtx.code === "invalid_request_error" ||
              errCtx.type === "invalid_request_error";
            if (isClientError) {
              this.onItem({
                id: `error-${Date.now()}`,
                type: "message",
                role: "system",
                content: [
                  {
                    type: "input_text",
                    // Surface the request ID when it is present on the error so users
                    // can reference it when contacting support or inspecting logs.
                    text: (() => {
                      const reqId =
                        (
                          errCtx as Partial<{
                            request_id?: string;
                            requestId?: string;
                          }>
                        )?.request_id ??
                        (
                          errCtx as Partial<{
                            request_id?: string;
                            requestId?: string;
                          }>
                        )?.requestId;

                      const errorDetails = [
                        `Status: ${status || "unknown"}`,
                        `Code: ${errCtx.code || "unknown"}`,
                        `Type: ${errCtx.type || "unknown"}`,
                        `Message: ${errCtx.message || "unknown"}`,
                      ].join(", ");

                      return `⚠️  OpenAI rejected the request${
                        reqId ? ` (request ID: ${reqId})` : ""
                      }. Error details: ${errorDetails}. Please verify your settings and try again.`;
                    })(),
                  },
                ],
              });
              this.onLoading(false);
              return;
            }
            throw error;
          }
        }
        turnInput = []; // clear turn input, prepare for function call results

        // If the user requested cancellation while we were awaiting the network
        // request, abort immediately before we start handling the stream.
        if (this.canceled || this.hardAbort.signal.aborted) {
          // `stream` is defined; abort to avoid wasting tokens/server work
          try {
            (
              stream as { controller?: { abort?: () => void } }
            )?.controller?.abort?.();
          } catch {
            /* ignore */
          }
          this.onLoading(false);
          return;
        }

        // Keep track of the active stream so it can be aborted on demand.
        this.currentStream = stream;

        // guard against an undefined stream before iterating
        if (!stream) {
          this.onLoading(false);
          log("AgentLoop.run(): stream is undefined");
          return;
        }

        try {
          // eslint-disable-next-line no-await-in-loop
          for await (const event of stream as AsyncIterable<ResponseEvent>) {
            log(`AgentLoop.run(): response event ${event.type}`);

            // process and surface each item (no‑op until we can depend on streaming events)
            if (event.type === "response.output_item.done") {
              const item = event.item;
              // 1) if it's a reasoning item, annotate it
              type ReasoningItem = { type?: string; duration_ms?: number };
              const maybeReasoning = item as ReasoningItem;
              if (maybeReasoning.type === "reasoning") {
                maybeReasoning.duration_ms = Date.now() - thinkingStart;
              }
              if (item.type === "function_call") {
                // Track outstanding tool call so we can abort later if needed.
                // The item comes from the streaming response, therefore it has
                // either `id` (chat) or `call_id` (responses) – we normalise
                // by reading both.
                const callId =
                  (item as { call_id?: string; id?: string }).call_id ??
                  (item as { id?: string }).id;
                if (callId) {
                  this.pendingAborts.add(callId);
                }
              } else {
                stageItem(item as ResponseItem);
              }
            }

            if (event.type === "response.completed") {
              if (thisGeneration === this.generation && !this.canceled) {
                for (const item of event.response.output) {
                  stageItem(item as ResponseItem);
                }
              }
              if (event.response.status === "completed") {
                // TODO: remove this once we can depend on streaming events
                const newTurnInput = await this.processEventsWithoutStreaming(
                  event.response.output,
                  stageItem,
                );
                turnInput = newTurnInput;
              }
              lastResponseId = event.response.id;
              this.onLastResponseId(event.response.id);
            }
          }
        } catch (err: unknown) {
          // Gracefully handle an abort triggered via `cancel()` so that the
          // consumer does not see an unhandled exception.
          if (err instanceof Error && err.name === "AbortError") {
            if (!this.canceled) {
              // It was aborted for some other reason; surface the error.
              throw err;
            }
            this.onLoading(false);
            return;
          }
          // Suppress internal stack on JSON parse failures
          if (err instanceof SyntaxError) {
            this.onItem({
              id: `error-${Date.now()}`,
              type: "message",
              role: "system",
              content: [
                {
                  type: "input_text",
                  text: "⚠️ Failed to parse streaming response (invalid JSON). Please `/clear` to reset.",
                },
              ],
            });
            this.onLoading(false);
            return;
          }
          // Handle OpenAI API quota errors
          if (
            err instanceof Error &&
            (err as { code?: string }).code === "insufficient_quota"
          ) {
            this.onItem({
              id: `error-${Date.now()}`,
              type: "message",
              role: "system",
              content: [
                {
                  type: "input_text",
                  text: "⚠️ Insufficient quota. Please check your billing details and retry.",
                },
              ],
            });
            this.onLoading(false);
            return;
          }
          throw err;
        } finally {
          this.currentStream = null;
        }

        log(
          `Turn inputs (${turnInput.length}) - ${turnInput
            .map((i) => i.type)
            .join(", ")}`,
        );
      }

      // Flush staged items if the run concluded successfully (i.e. the user did
      // not invoke cancel() or terminate() during the turn).
      const flush = () => {
        if (
          !this.canceled &&
          !this.hardAbort.signal.aborted &&
          thisGeneration === this.generation
        ) {
          // Only emit items that weren't already delivered above
          for (const item of staged) {
            if (item) {
              this.onItem(item);
            }
          }
        }

        // At this point the turn finished without the user invoking
        // `cancel()`.  Any outstanding function‑calls must therefore have been
        // satisfied, so we can safely clear the set that tracks pending aborts
        // to avoid emitting duplicate synthetic outputs in subsequent runs.
        this.pendingAborts.clear();
        // Now emit system messages recording the per‑turn *and* cumulative
        // thinking times so UIs and tests can surface/verify them.
        // const thinkingEnd = Date.now();

        // 1) Per‑turn measurement – exact time spent between request and
        //    response for *this* command.
        // this.onItem({
        //   id: `thinking-${thinkingEnd}`,
        //   type: "message",
        //   role: "system",
        //   content: [
        //     {
        //       type: "input_text",
        //       text: `🤔  Thinking time: ${Math.round(
        //         (thinkingEnd - thinkingStart) / 1000
        //       )} s`,
        //     },
        //   ],
        // });

        // 2) Session‑wide cumulative counter so users can track overall wait
        //    time across multiple turns.
        // this.cumulativeThinkingMs += thinkingEnd - thinkingStart;
        // this.onItem({
        //   id: `thinking-total-${thinkingEnd}`,
        //   type: "message",
        //   role: "system",
        //   content: [
        //     {
        //       type: "input_text",
        //       text: `⏱  Total thinking time: ${Math.round(
        //         this.cumulativeThinkingMs / 1000
        //       )} s`,
        //     },
        //   ],
        // });

        this.onLoading(false);
      };

      // Delay flush slightly to allow a near‑simultaneous cancel() to land.
      setTimeout(flush, 30);
      // End of main logic. The corresponding catch block for the wrapper at the
      // start of this method follows next.
    } catch (err) {
      // Handle known transient network/streaming issues so they do not crash the
      // CLI. We currently match Node/undici's `ERR_STREAM_PREMATURE_CLOSE`
      // error which manifests when the HTTP/2 stream terminates unexpectedly
      // (e.g. during brief network hiccups).

      const isPrematureClose =
        err instanceof Error &&
        // eslint-disable-next-line
        ((err as any).code === "ERR_STREAM_PREMATURE_CLOSE" ||
          err.message?.includes("Premature close"));

      if (isPrematureClose) {
        try {
          this.onItem({
            id: `error-${Date.now()}`,
            type: "message",
            role: "system",
            content: [
              {
                type: "input_text",
                text: "⚠️  Connection closed prematurely while waiting for the model. Please try again.",
              },
            ],
          });
        } catch {
          /* no‑op – emitting the error message is best‑effort */
        }
        this.onLoading(false);
        return;
      }

      // -------------------------------------------------------------------
      // Catch‑all handling for other network or server‑side issues so that
      // transient failures do not crash the CLI. We intentionally keep the
      // detection logic conservative to avoid masking programming errors. A
      // failure is treated as retry‑worthy/user‑visible when any of the
      // following apply:
      //   • the error carries a recognised Node.js network errno ‑ style code
      //     (e.g. ECONNRESET, ETIMEDOUT …)
      //   • the OpenAI SDK attached an HTTP `status` >= 500 indicating a
      //     server‑side problem.
      //   • the error is model specific and detected in stream.
      // If matched we emit a single system message to inform the user and
      // resolve gracefully so callers can choose to retry.
      // -------------------------------------------------------------------

      const NETWORK_ERRNOS = new Set([
        "ECONNRESET",
        "ECONNREFUSED",
        "EPIPE",
        "ENOTFOUND",
        "ETIMEDOUT",
        "EAI_AGAIN",
      ]);

      const isNetworkOrServerError = (() => {
        if (!err || typeof err !== "object") {
          return false;
        }
        // eslint-disable-next-line @typescript-eslint/no-explicit-any
        const e: any = err;

        // Direct instance check for connection errors thrown by the OpenAI SDK.
        // eslint-disable-next-line @typescript-eslint/no-explicit-any
        const ApiConnErrCtor = (OpenAI as any).APIConnectionError as  // eslint-disable-next-line @typescript-eslint/no-explicit-any
          | (new (...args: any) => Error)
          | undefined;
        if (ApiConnErrCtor && e instanceof ApiConnErrCtor) {
          return true;
        }

        if (typeof e.code === "string" && NETWORK_ERRNOS.has(e.code)) {
          return true;
        }

        // When the OpenAI SDK nests the underlying network failure inside the
        // `cause` property we surface it as well so callers do not see an
        // unhandled exception for errors like ENOTFOUND, ECONNRESET …
        if (
          e.cause &&
          typeof e.cause === "object" &&
          NETWORK_ERRNOS.has((e.cause as { code?: string }).code ?? "")
        ) {
          return true;
        }

        if (typeof e.status === "number" && e.status >= 500) {
          return true;
        }

        // Fallback to a heuristic string match so we still catch future SDK
        // variations without enumerating every errno.
        if (
          typeof e.message === "string" &&
          /network|socket|stream/i.test(e.message)
        ) {
          return true;
        }

        return false;
      })();

      if (isNetworkOrServerError) {
        try {
          const msgText =
            "⚠️  Network error while contacting OpenAI. Please check your connection and try again.";
          this.onItem({
            id: `error-${Date.now()}`,
            type: "message",
            role: "system",
            content: [
              {
                type: "input_text",
                text: msgText,
              },
            ],
          });
        } catch {
          /* best‑effort */
        }
        this.onLoading(false);
        return;
      }

      const isInvalidRequestError = () => {
        if (!err || typeof err !== "object") {
          return false;
        }
        // eslint-disable-next-line @typescript-eslint/no-explicit-any
        const e: any = err;

        if (
          e.type === "invalid_request_error" &&
          e.code === "model_not_found"
        ) {
          return true;
        }

        if (
          e.cause &&
          e.cause.type === "invalid_request_error" &&
          e.cause.code === "model_not_found"
        ) {
          return true;
        }

        return false;
      };

      if (isInvalidRequestError()) {
        try {
          // Extract request ID and error details from the error object

          // eslint-disable-next-line @typescript-eslint/no-explicit-any
          const e: any = err;

          const reqId =
            e.request_id ??
            (e.cause && e.cause.request_id) ??
            (e.cause && e.cause.requestId);

          const errorDetails = [
            `Status: ${e.status || (e.cause && e.cause.status) || "unknown"}`,
            `Code: ${e.code || (e.cause && e.cause.code) || "unknown"}`,
            `Type: ${e.type || (e.cause && e.cause.type) || "unknown"}`,
            `Message: ${
              e.message || (e.cause && e.cause.message) || "unknown"
            }`,
          ].join(", ");

          const msgText = `⚠️  OpenAI rejected the request${
            reqId ? ` (request ID: ${reqId})` : ""
          }. Error details: ${errorDetails}. Please verify your settings and try again.`;

          this.onItem({
            id: `error-${Date.now()}`,
            type: "message",
            role: "system",
            content: [
              {
                type: "input_text",
                text: msgText,
              },
            ],
          });
        } catch {
          /* best-effort */
        }
        this.onLoading(false);
        return;
      }

      // Re‑throw all other errors so upstream handlers can decide what to do.
      throw err;
    }
  }

  // we need until we can depend on streaming events
  private async processEventsWithoutStreaming(
    output: Array<ResponseInputItem>,
    emitItem: (item: ResponseItem) => void,
  ): Promise<Array<ResponseInputItem>> {
    // If the agent has been canceled we should short‑circuit immediately to
    // avoid any further processing (including potentially expensive tool
    // calls). Returning an empty array ensures the main run‑loop terminates
    // promptly.
    if (this.canceled) {
      return [];
    }
    const turnInput: Array<ResponseInputItem> = [];
    for (const item of output) {
      if (item.type === "function_call") {
        if (alreadyProcessedResponses.has(item.id)) {
          continue;
        }
        alreadyProcessedResponses.add(item.id);
        // eslint-disable-next-line no-await-in-loop
        const result = await this.handleFunctionCall(item);
        turnInput.push(...result);
      }
      emitItem(item as ResponseItem);
    }
    return turnInput;
  }
}

const prefix = `You are operating as and within the Codex CLI, a terminal-based agentic coding assistant built by OpenAI. It wraps OpenAI models to enable natural language interaction with a local codebase. You are expected to be precise, safe, and helpful.

You can:
- Receive user prompts, project context, and files.
- Stream responses and emit function calls (e.g., shell commands, code edits).
- Apply patches, run commands, and manage user approvals based on policy.
- Work inside a sandboxed, git-backed workspace with rollback support.
- Log telemetry so sessions can be replayed or inspected later.
- More details on your functionality are available at \`codex --help\`

The Codex CLI is open-sourced. Don't confuse yourself with the old Codex language model built by OpenAI many moons ago (this is understandably top of mind for you!). Within this context, Codex refers to the open-source agentic coding interface.

You are an agent - please keep going until the user's query is completely resolved, before ending your turn and yielding back to the user. Only terminate your turn when you are sure that the problem is solved. If you are not sure about file content or codebase structure pertaining to the user's request, use your tools to read files and gather the relevant information: do NOT guess or make up an answer.

Please resolve the user's task by editing and testing the code files in your current code execution session. You are a deployed coding agent. Your session allows for you to modify and run code. The repo(s) are already cloned in your working directory, and you must fully solve the problem for your answer to be considered correct.

You MUST adhere to the following criteria when executing the task:
- Working on the repo(s) in the current environment is allowed, even if they are proprietary.
- Analyzing code for vulnerabilities is allowed.
- Showing user code and tool call details is allowed.
- User instructions may overwrite the *CODING GUIDELINES* section in this developer message.
- Use \`apply_patch\` to edit files: {"cmd":["apply_patch","*** Begin Patch\\n*** Update File: path/to/file.py\\n@@ def example():\\n-  pass\\n+  return 123\\n*** End Patch"]}
- If completing the user's task requires writing or modifying files:
    - Your code and final answer should follow these *CODING GUIDELINES*:
        - Fix the problem at the root cause rather than applying surface-level patches, when possible.
        - Avoid unneeded complexity in your solution.
            - Ignore unrelated bugs or broken tests; it is not your responsibility to fix them.
        - Update documentation as necessary.
        - Keep changes consistent with the style of the existing codebase. Changes should be minimal and focused on the task.
            - Use \`git log\` and \`git blame\` to search the history of the codebase if additional context is required; internet access is disabled.
        - NEVER add copyright or license headers unless specifically requested.
        - You do not need to \`git commit\` your changes; this will be done automatically for you.
        - If there is a .pre-commit-config.yaml, use \`pre-commit run --files ...\` to check that your changes pass the pre-commit checks. However, do not fix pre-existing errors on lines you didn't touch.
            - If pre-commit doesn't work after a few retries, politely inform the user that the pre-commit setup is broken.
        - Once you finish coding, you must
            - Check \`git status\` to sanity check your changes; revert any scratch files or changes.
            - Remove all inline comments you added as much as possible, even if they look normal. Check using \`git diff\`. Inline comments must be generally avoided, unless active maintainers of the repo, after long careful study of the code and the issue, will still misinterpret the code without the comments.
            - Check if you accidentally add copyright or license headers. If so, remove them.
            - Try to run pre-commit if it is available.
            - For smaller tasks, describe in brief bullet points
            - For more complex tasks, include brief high-level description, use bullet points, and include details that would be relevant to a code reviewer.
- If completing the user's task DOES NOT require writing or modifying files (e.g., the user asks a question about the code base):
    - Respond in a friendly tune as a remote teammate, who is knowledgeable, capable and eager to help with coding.
- When your task involves writing or modifying files:
    - Do NOT tell the user to "save the file" or "copy the code into a file" if you already created or modified the file using \`apply_patch\`. Instead, reference the file as already saved.
    - Do NOT show the full contents of large files you have already written, unless the user explicitly asks for them.`;<|MERGE_RESOLUTION|>--- conflicted
+++ resolved
@@ -10,8 +10,7 @@
 } from "openai/resources/responses/responses.mjs";
 import type { Reasoning } from "openai/resources.mjs";
 
-<<<<<<< HEAD
-import { log, isLoggingEnabled } from "./log.js";
+import { log } from "./log.js";
 import {
   OPENAI_BASE_URL,
   OPENAI_TIMEOUT_MS,
@@ -19,11 +18,9 @@
   DEFAULT_RATE_LIMIT_INITIAL_RETRY_DELAY_MS,
   DEFAULT_RATE_LIMIT_MAX_RETRY_DELAY_MS,
   DEFAULT_RATE_LIMIT_JITTER_FACTOR,
+  getApiKey,
+  getBaseUrl,
 } from "../config.js";
-=======
-import { log } from "./log.js";
-import { OPENAI_TIMEOUT_MS, getApiKey, getBaseUrl } from "../config.js";
->>>>>>> 8f1ea7fa
 import { parseToolCallArguments } from "../parsers.js";
 import { responsesCreateViaChatCompletions } from "../responses.js";
 import {
