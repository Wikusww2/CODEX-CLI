import type { CommandConfirmation } from "./agent-loop.js";
import type { ApplyPatchCommand, ApprovalPolicy } from "../../approvals.js";
import type { ExecInput } from "./sandbox/interface.js";
import type { ResponseInputItem } from "openai/resources/responses/responses.mjs";

import { canAutoApprove } from "../../approvals.js";
import { formatCommandForDisplay } from "../../format-command.js";
import { FullAutoErrorMode } from "../auto-approval-mode.js";
import { CODEX_UNSAFE_ALLOW_NO_SANDBOX, type AppConfig } from "../config.js";
import { exec, execApplyPatch } from "./exec.js";
import { ReviewDecision } from "./review.js";
import { isLoggingEnabled, log } from "../logger/log.js";
import { SandboxType } from "./sandbox/interface.js";
import { PATH_TO_SEATBELT_EXECUTABLE } from "./sandbox/macos-seatbelt.js";
import fs from "fs/promises";

// ---------------------------------------------------------------------------
// Session‑level cache of commands that the user has chosen to always approve.
//
// The values are derived via `deriveCommandKey()` which intentionally ignores
// volatile arguments (for example the patch text passed to `apply_patch`).
// Storing *generalised* keys means that once a user selects "always approve"
// for a given class of command we will genuinely stop prompting them for
// subsequent, equivalent invocations during the same CLI session.
// ---------------------------------------------------------------------------
const alwaysApprovedCommands = new Set<string>();

// ---------------------------------------------------------------------------
// Helper: Given the argv-style representation of a command, return a stable
// string key that can be used for equality checks.
//
// The key space purposefully abstracts away parts of the command line that
// are expected to change between invocations while still retaining enough
// information to differentiate *meaningfully distinct* operations.  See the
// extensive inline documentation for details.
// ---------------------------------------------------------------------------

function deriveCommandKey(cmd: Array<string>): string {
  // pull off only the bits you care about
  const [
    maybeShell,
    maybeFlag,
    coreInvocation,
    /* …ignore the rest… */
  ] = cmd;

  if (coreInvocation?.startsWith("apply_patch")) {
    return "apply_patch";
  }

  if (maybeShell === "bash" && maybeFlag === "-lc") {
    // If the command was invoked through `bash -lc "<script>"` we extract the
    // base program name from the script string.
    const script = coreInvocation ?? "";
    return script.split(/\s+/)[0] || "bash";
  }

  // For every other command we fall back to using only the program name (the
  // first argv element).  This guarantees we always return a *string* even if
  // `coreInvocation` is undefined.
  if (coreInvocation) {
    return coreInvocation.split(/\s+/)[0]!;
  }

  return JSON.stringify(cmd);
}

type HandleExecCommandResult = {
  outputText: string;
  metadata: Record<string, unknown>;
  additionalItems?: Array<ResponseInputItem>;
};

export async function handleExecCommand(
  args: ExecInput,
  config: AppConfig,
  policy: ApprovalPolicy,
  additionalWritableRoots: ReadonlyArray<string>,
  getCommandConfirmation: (
    command: Array<string>,
    applyPatch: ApplyPatchCommand | undefined,
  ) => Promise<CommandConfirmation>,
  abortSignal?: AbortSignal,
): Promise<HandleExecCommandResult> {
  const { cmd: command, workdir } = args;

  const key = deriveCommandKey(command);

  // 1) If the user has already said "always approve", skip
  //    any policy & never sandbox.
  if (alwaysApprovedCommands.has(key)) {
    return execCommand(
      args,
      /* applyPatch */ undefined,
      /* runInSandbox */ false,
      additionalWritableRoots,
      abortSignal,
      config,
    ).then(convertSummaryToResult);
  }

  // 2) Otherwise fall back to the normal policy
  // `canAutoApprove` now requires the list of writable roots that the command
  // is allowed to modify.  For the CLI we conservatively pass the current
  // working directory so that edits are constrained to the project root.  If
  // the caller wishes to broaden or restrict the set it can be made
  // configurable in the future.
  const safety = canAutoApprove(command, workdir, policy, [process.cwd()]);

  let runInSandbox: boolean;
  switch (safety.type) {
    case "ask-user": {
      const review = await askUserPermission(
        args,
        safety.applyPatch,
        getCommandConfirmation,
      );
      if (review != null) {
        return review;
      }

      runInSandbox = false;
      break;
    }
    case "auto-approve": {
      runInSandbox = safety.runInSandbox;
      break;
    }
    case "reject": {
      return {
        outputText: "aborted",
        metadata: {
          error: "command rejected",
          reason: "Command rejected by auto-approval system.",
        },
      };
    }
  }

  const { applyPatch } = safety;
  const summary = await execCommand(
    args,
    applyPatch,
    runInSandbox,
    additionalWritableRoots,
    abortSignal,
    config,
  );
  // If the operation was aborted in the meantime, propagate the cancellation
  // upward by returning an empty (no-op) result so that the agent loop will
  // exit cleanly without emitting spurious output.
  if (abortSignal?.aborted) {
    return {
      outputText: "",
      metadata: {},
    };
  }
  if (
    summary.exitCode !== 0 &&
    runInSandbox &&
    // Default: If the user has configured to ignore and continue,
    // skip re-running the command.
    //
    // Otherwise, if they selected "ask-user", then we should ask the user
    // for permission to re-run the command outside of the sandbox.
    config.fullAutoErrorMode &&
    config.fullAutoErrorMode === FullAutoErrorMode.ASK_USER
  ) {
    const review = await askUserPermission(
      args,
      safety.applyPatch,
      getCommandConfirmation,
    );
    if (review != null) {
      return review;
    } else {
      // The user has approved the command, so we will run it outside of the
      // sandbox.
      const summary = await execCommand(
        args,
        applyPatch,
        false,
        additionalWritableRoots,
        abortSignal,
        config,
      );
      return convertSummaryToResult(summary);
    }
  } else {
    return convertSummaryToResult(summary);
  }
}

function convertSummaryToResult(
  summary: ExecCommandSummary,
): HandleExecCommandResult {
  const { stdout, stderr, exitCode, durationMs } = summary;
  return {
    outputText: stdout || stderr,
    metadata: {
      exit_code: exitCode,
      duration_seconds: Math.round(durationMs / 100) / 10,
    },
  };
}

type ExecCommandSummary = {
  stdout: string;
  stderr: string;
  exitCode: number;
  durationMs: number;
};

async function execCommand(
  execInput: ExecInput,
  applyPatchCommand: ApplyPatchCommand | undefined,
  runInSandbox: boolean,
  additionalWritableRoots: ReadonlyArray<string>,
  abortSignal?: AbortSignal,
  config?: AppConfig,
): Promise<ExecCommandSummary> {
  // Use a separate variable to track the effective working directory
  let effectiveWorkdir = execInput.workdir;
  if (effectiveWorkdir) {
    try {
<<<<<<< HEAD
      await access(effectiveWorkdir);
=======
      await fs.access(workdir);
>>>>>>> a6ed7ff1
    } catch (e) {
      log(
        `EXEC workdir=${effectiveWorkdir} not found, use process.cwd() instead`,
      );
      // Update the effective working directory if access fails
      effectiveWorkdir = process.cwd();
    }
  } else {
    // If no workdir was provided, default to cwd
    effectiveWorkdir = process.cwd();
    log(`EXEC workdir not provided, using process.cwd() = ${effectiveWorkdir}`);
  }

  if (applyPatchCommand != null) {
    log("EXEC running apply_patch command");
  } else if (isLoggingEnabled()) {
    const { cmd, timeoutInMillis } = execInput;
    // Seconds are a bit easier to read in log messages and most timeouts
    // are specified as multiples of 1000, anyway.
    const timeout =
      timeoutInMillis != null
        ? Math.round(timeoutInMillis / 1000).toString()
        : "undefined";
    log(
      `EXEC running \`${formatCommandForDisplay(
        cmd,
      )}\` in workdir=${effectiveWorkdir} with timeout=${timeout}s`, // Log the effective workdir
    );
  }

  // Note execApplyPatch() and exec() are coded defensively and should not
  // throw. Any internal errors should be mapped to a non-zero value for the
  // exitCode field.
  const start = Date.now();
  const execResult =
    applyPatchCommand != null
      ? execApplyPatch(applyPatchCommand.patch, effectiveWorkdir) // Use effective workdir
      : await exec(
          {
            // Construct the input using the effective workdir
            cmd: execInput.cmd,
            timeoutInMillis: execInput.timeoutInMillis,
            workdir: effectiveWorkdir, // Ensure the updated workdir is passed
            additionalWritableRoots,
          },
          await getSandbox(runInSandbox),
          abortSignal,
          config,
        );
  const duration = Date.now() - start;
  const { stdout, stderr, exitCode } = execResult;

  if (isLoggingEnabled()) {
    log(
      `EXEC exit=${exitCode} time=${duration}ms:\n\tSTDOUT: ${stdout}\n\tSTDERR: ${stderr}`,
    );
  }

  return {
    stdout,
    stderr,
    exitCode,
    durationMs: duration,
  };
}

/** Return `true` if the `/usr/bin/sandbox-exec` is present and executable. */
const isSandboxExecAvailable: Promise<boolean> = fs
  .access(PATH_TO_SEATBELT_EXECUTABLE, fs.constants.X_OK)
  .then(
    () => true,
    (err) => {
      if (!["ENOENT", "ACCESS", "EPERM"].includes(err.code)) {
        log(
          `Unexpected error for \`stat ${PATH_TO_SEATBELT_EXECUTABLE}\`: ${err.message}`,
        );
      }
      return false;
    },
  );

async function getSandbox(runInSandbox: boolean): Promise<SandboxType> {
  if (runInSandbox) {
    if (process.platform === "darwin") {
      // On macOS we rely on the system-provided `sandbox-exec` binary to
      // enforce the Seatbelt profile.  However, starting with macOS 14 the
      // executable may be removed from the default installation or the user
      // might be running the CLI on a stripped-down environment (for
      // instance, inside certain CI images).  Attempting to spawn a missing
      // binary makes Node.js throw an *uncaught* `ENOENT` error further down
      // the stack which crashes the whole CLI.
      if (await isSandboxExecAvailable) {
        return SandboxType.MACOS_SEATBELT;
      } else {
        throw new Error(
          "Sandbox was mandated, but 'sandbox-exec' was not found in PATH!",
        );
      }
    } else if (CODEX_UNSAFE_ALLOW_NO_SANDBOX) {
      // Allow running without a sandbox if the user has explicitly marked the
      // environment as already being sufficiently locked-down.
      return SandboxType.NONE;
    }

    // For all else, we hard fail if the user has requested a sandbox and none is available.
    throw new Error("Sandbox was mandated, but no sandbox is available!");
  } else {
    return SandboxType.NONE;
  }
}

/**
 * If return value is non-null, then the command was rejected by the user.
 */
async function askUserPermission(
  args: ExecInput,
  applyPatchCommand: ApplyPatchCommand | undefined,
  getCommandConfirmation: (
    command: Array<string>,
    applyPatch: ApplyPatchCommand | undefined,
  ) => Promise<CommandConfirmation>,
): Promise<HandleExecCommandResult | null> {
  const { review: decision, customDenyMessage } = await getCommandConfirmation(
    args.cmd,
    applyPatchCommand,
  );

  if (decision === ReviewDecision.ALWAYS) {
    // Persist this command so we won't ask again during this session.
    const key = deriveCommandKey(args.cmd);
    alwaysApprovedCommands.add(key);
  }

  // Handle EXPLAIN decision by returning null to continue with the normal flow
  // but with a flag to indicate that an explanation was requested
  if (decision === ReviewDecision.EXPLAIN) {
    return null;
  }

  // Any decision other than an affirmative (YES / ALWAYS) or EXPLAIN aborts execution.
  if (decision !== ReviewDecision.YES && decision !== ReviewDecision.ALWAYS) {
    const note =
      decision === ReviewDecision.NO_CONTINUE
        ? customDenyMessage?.trim() || "No, don't do that — keep going though."
        : "No, don't do that — stop for now.";
    return {
      outputText: "aborted",
      metadata: {},
      additionalItems: [
        {
          type: "message",
          role: "user",
          content: [{ type: "input_text", text: note }],
        },
      ],
    };
  } else {
    return null;
  }
}<|MERGE_RESOLUTION|>--- conflicted
+++ resolved
@@ -223,11 +223,7 @@
   let effectiveWorkdir = execInput.workdir;
   if (effectiveWorkdir) {
     try {
-<<<<<<< HEAD
-      await access(effectiveWorkdir);
-=======
-      await fs.access(workdir);
->>>>>>> a6ed7ff1
+      await fs.access(effectiveWorkdir);
     } catch (e) {
       log(
         `EXEC workdir=${effectiveWorkdir} not found, use process.cwd() instead`,
