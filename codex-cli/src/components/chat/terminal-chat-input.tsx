--- conflicted
+++ resolved
@@ -344,23 +344,16 @@
         // Clear the terminal screen (including scrollback) before resetting context
         clearTerminal();
 
-<<<<<<< HEAD
         // Print a clear confirmation and reset conversation items.
         // eslint-disable-next-line no-console
         console.log("Context cleared");
-        setItems([
-          {
-            id: `clear-${Date.now()}`,
-            type: "message",
-            role: "system",
-            content: [{ type: "input_text", text: "Context cleared" }],
-          },
-        ]);
-=======
+
         // Emit a system message to confirm the clear action.  We *append*
         // it so Ink's <Static> treats it as new output and actually renders it.
         setItems((prev) => {
           const filteredOldItems = prev.filter((item) => {
+            // Only clear user and assistant messages and keep the developer
+            // message.
             if (
               item.type === "message" &&
               (item.role === "user" || item.role === "assistant")
@@ -380,7 +373,6 @@
             },
           ];
         });
->>>>>>> 425430de
 
         return;
       } else if (inputValue === "/clearhistory") {
