import TypeaheadOverlay from "./typeahead-overlay.js";
<<<<<<< HEAD
import { RECOMMENDED_MODELS } from "../utils/model-utils.js";
=======
import {
  getAvailableModels,
  RECOMMENDED_MODELS as _RECOMMENDED_MODELS,
} from "../utils/model-utils.js";
import { providers } from "../utils/providers.js";
>>>>>>> 8dd11256
import { Box, Text, useInput } from "ink";
import React, { useEffect, useState } from "react";

/**
 * Props for <ModelOverlay>.
 *
 * When `hasLastResponse` is true the user has already received at least one
 * assistant response in the current session which means switching models is no
 * longer supported – the overlay should therefore show an error and only allow
 * the user to close it.
 */
type Props = {
  currentModel: string;
  currentProvider?: string;
  hasLastResponse: boolean;
  onSelect: (model: string) => void;
  onSelectProvider?: (provider: string) => void;
  onExit: () => void;
  availableModels: Array<string>;
};

export default function ModelOverlay({
  currentModel,
  currentProvider = "openai",
  hasLastResponse,
  onSelect,
  onSelectProvider,
  onExit,
  availableModels,
}: Props): JSX.Element {
  const [items, setItems] = useState<Array<{ label: string; value: string }>>(
    [],
  );
  const [providerItems, _setProviderItems] = useState<
    Array<{ label: string; value: string }>
  >(Object.values(providers).map((p) => ({ label: p.name, value: p.name })));
  const [mode, setMode] = useState<"model" | "provider">("model");
  const [isLoading, setIsLoading] = useState<boolean>(true);

  // This effect will run when the provider changes to update the model list
  useEffect(() => {
<<<<<<< HEAD
    const recommended = RECOMMENDED_MODELS.filter((m) =>
      availableModels.includes(m),
    );
    const others = availableModels.filter((m) => !recommended.includes(m));
    const ordered = [...recommended, ...others.sort()];
=======
    setIsLoading(true);
    (async () => {
      try {
        const models = await getAvailableModels(currentProvider);
        // Convert the models to the format needed by TypeaheadOverlay
        setItems(
          models.map((m) => ({
            label: m,
            value: m,
          })),
        );
      } catch (error) {
        // Silently handle errors - remove console.error
        // console.error("Error loading models:", error);
      } finally {
        setIsLoading(false);
      }
    })();
  }, [currentProvider]);
>>>>>>> 8dd11256

    setItems(
      ordered.map((m) => ({
        label: recommended.includes(m) ? `⭐ ${m}` : m,
        value: m,
      })),
    );
  }, [availableModels]);

<<<<<<< HEAD
=======
  // Register input handling for switching between model and provider selection
>>>>>>> 8dd11256
  useInput((_input, key) => {
    if (hasLastResponse && (key.escape || key.return)) {
      onExit();
    } else if (!hasLastResponse) {
      if (key.tab) {
        setMode(mode === "model" ? "provider" : "model");
      }
    }
  });

  if (hasLastResponse) {
    return (
      <Box
        flexDirection="column"
        borderStyle="round"
        borderColor="gray"
        width={80}
      >
        <Box paddingX={1}>
          <Text bold color="red">
            Unable to switch model
          </Text>
        </Box>
        <Box paddingX={1}>
          <Text>
            You can only pick a model before the assistant sends its first
            response. To use a different model please start a new chat.
          </Text>
        </Box>
        <Box paddingX={1}>
          <Text dimColor>press esc or enter to close</Text>
        </Box>
      </Box>
    );
  }

  if (mode === "provider") {
    return (
      <TypeaheadOverlay
        title="Select provider"
        description={
          <Box flexDirection="column">
            <Text>
              Current provider:{" "}
              <Text color="greenBright">{currentProvider}</Text>
            </Text>
            <Text dimColor>press tab to switch to model selection</Text>
          </Box>
        }
        initialItems={providerItems}
        currentValue={currentProvider}
        onSelect={(provider) => {
          if (onSelectProvider) {
            onSelectProvider(provider);
            // Immediately switch to model selection so user can pick a model for the new provider
            setMode("model");
          }
        }}
        onExit={onExit}
      />
    );
  }

  return (
    <TypeaheadOverlay
      title="Select model"
      description={
        <Box flexDirection="column">
          <Text>
            Current model: <Text color="greenBright">{currentModel}</Text>
          </Text>
          <Text>
            Current provider: <Text color="greenBright">{currentProvider}</Text>
          </Text>
          {isLoading && <Text color="yellow">Loading models...</Text>}
          <Text dimColor>press tab to switch to provider selection</Text>
        </Box>
      }
      initialItems={items}
      currentValue={currentModel}
      onSelect={onSelect}
      onExit={onExit}
    />
  );
}<|MERGE_RESOLUTION|>--- conflicted
+++ resolved
@@ -1,13 +1,9 @@
 import TypeaheadOverlay from "./typeahead-overlay.js";
-<<<<<<< HEAD
-import { RECOMMENDED_MODELS } from "../utils/model-utils.js";
-=======
 import {
   getAvailableModels,
-  RECOMMENDED_MODELS as _RECOMMENDED_MODELS,
+  RECOMMENDED_MODELS,
 } from "../utils/model-utils.js";
 import { providers } from "../utils/providers.js";
->>>>>>> 8dd11256
 import { Box, Text, useInput } from "ink";
 import React, { useEffect, useState } from "react";
 
@@ -45,50 +41,46 @@
     Array<{ label: string; value: string }>
   >(Object.values(providers).map((p) => ({ label: p.name, value: p.name })));
   const [mode, setMode] = useState<"model" | "provider">("model");
-  const [isLoading, setIsLoading] = useState<boolean>(true);
+  const [isLoading, setIsLoading] = useState<boolean>(false);
 
-  // This effect will run when the provider changes to update the model list
+  // Set up model items based on availableModels and currentProvider
   useEffect(() => {
-<<<<<<< HEAD
-    const recommended = RECOMMENDED_MODELS.filter((m) =>
-      availableModels.includes(m),
-    );
-    const others = availableModels.filter((m) => !recommended.includes(m));
-    const ordered = [...recommended, ...others.sort()];
-=======
-    setIsLoading(true);
-    (async () => {
-      try {
-        const models = await getAvailableModels(currentProvider);
-        // Convert the models to the format needed by TypeaheadOverlay
-        setItems(
-          models.map((m) => ({
-            label: m,
-            value: m,
-          })),
-        );
-      } catch (error) {
-        // Silently handle errors - remove console.error
-        // console.error("Error loading models:", error);
-      } finally {
-        setIsLoading(false);
-      }
-    })();
-  }, [currentProvider]);
->>>>>>> 8dd11256
+    if (currentProvider === "openai") {
+      // For OpenAI, use the pre-fetched available models with recommended ones first
+      const recommended = RECOMMENDED_MODELS.filter((m) =>
+        availableModels.includes(m),
+      );
+      const others = availableModels.filter((m) => !recommended.includes(m));
+      const ordered = [...recommended, ...others.sort()];
 
-    setItems(
-      ordered.map((m) => ({
-        label: recommended.includes(m) ? `⭐ ${m}` : m,
-        value: m,
-      })),
-    );
-  }, [availableModels]);
+      setItems(
+        ordered.map((m) => ({
+          label: recommended.includes(m) ? `⭐ ${m}` : m,
+          value: m,
+        })),
+      );
+    } else {
+      // For other providers, fetch their models
+      setIsLoading(true);
+      (async () => {
+        try {
+          const models = await getAvailableModels(currentProvider);
+          setItems(
+            models.map((m) => ({
+              label: m,
+              value: m,
+            })),
+          );
+        } catch (error) {
+          // Silently handle errors
+        } finally {
+          setIsLoading(false);
+        }
+      })();
+    }
+  }, [currentProvider, availableModels]);
 
-<<<<<<< HEAD
-=======
   // Register input handling for switching between model and provider selection
->>>>>>> 8dd11256
   useInput((_input, key) => {
     if (hasLastResponse && (key.escape || key.return)) {
       onExit();
