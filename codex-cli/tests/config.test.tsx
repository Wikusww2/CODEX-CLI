--- conflicted
+++ resolved
@@ -1,6 +1,5 @@
 import type * as fsType from "fs";
 
-<<<<<<< HEAD
 import {
   loadConfig,
   saveConfig,
@@ -9,10 +8,7 @@
   DEFAULT_RATE_LIMIT_MAX_RETRY_DELAY_MS,
   DEFAULT_RATE_LIMIT_JITTER_FACTOR,
 } from "../src/utils/config.js"; // parent import first
-=======
-import { loadConfig, saveConfig } from "../src/utils/config.js"; // parent import first
 import { AutoApprovalMode } from "../src/utils/auto-approval-mode.js";
->>>>>>> fc1e4563
 import { tmpdir } from "os";
 import { join } from "path";
 import { test, expect, beforeEach, afterEach, vi } from "vitest";
@@ -70,39 +66,29 @@
   const config = loadConfig(testConfigPath, testInstructionsPath, {
     disableProjectDoc: true,
   });
-<<<<<<< HEAD
-  expect(config).toEqual({
-    model: "o4-mini",
-    instructions: "",
+  // Keep the test focused on just checking that default model and instructions are loaded
+  // so we need to make sure we check just these properties
+  expect(config.model).toBe("o4-mini");
+  expect(config.instructions).toBe("");
+  expect(config.rateLimits).toEqual({
+    maxRetries: DEFAULT_RATE_LIMIT_MAX_RETRIES,
+    initialRetryDelayMs: DEFAULT_RATE_LIMIT_INITIAL_RETRY_DELAY_MS,
+    maxRetryDelayMs: DEFAULT_RATE_LIMIT_MAX_RETRY_DELAY_MS,
+    jitterFactor: DEFAULT_RATE_LIMIT_JITTER_FACTOR,
+  });
+});
+
+test("saves and loads config correctly", () => {
+  const testConfig = {
+    model: "test-model",
+    instructions: "test instructions",
     rateLimits: {
       maxRetries: DEFAULT_RATE_LIMIT_MAX_RETRIES,
       initialRetryDelayMs: DEFAULT_RATE_LIMIT_INITIAL_RETRY_DELAY_MS,
       maxRetryDelayMs: DEFAULT_RATE_LIMIT_MAX_RETRY_DELAY_MS,
       jitterFactor: DEFAULT_RATE_LIMIT_JITTER_FACTOR,
     },
-  });
-=======
-  // Keep the test focused on just checking that default model and instructions are loaded
-  // so we need to make sure we check just these properties
-  expect(config.model).toBe("o4-mini");
-  expect(config.instructions).toBe("");
->>>>>>> fc1e4563
-});
-
-test("saves and loads config correctly", () => {
-  const testConfig = {
-    model: "test-model",
-    instructions: "test instructions",
-<<<<<<< HEAD
-    rateLimits: {
-      maxRetries: DEFAULT_RATE_LIMIT_MAX_RETRIES,
-      initialRetryDelayMs: DEFAULT_RATE_LIMIT_INITIAL_RETRY_DELAY_MS,
-      maxRetryDelayMs: DEFAULT_RATE_LIMIT_MAX_RETRY_DELAY_MS,
-      jitterFactor: DEFAULT_RATE_LIMIT_JITTER_FACTOR,
-    },
-=======
     notify: false,
->>>>>>> fc1e4563
   };
   saveConfig(testConfig, testConfigPath, testInstructionsPath);
 
