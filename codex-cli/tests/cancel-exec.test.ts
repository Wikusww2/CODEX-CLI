--- conflicted
+++ resolved
@@ -18,11 +18,8 @@
       instructions: "test-instructions",
     };
     const start = Date.now();
-<<<<<<< HEAD
-    const promise = rawExec(cmd, {}, [], config, abortController.signal);
-=======
-    const promise = rawExec(cmd, {}, abortController.signal);
->>>>>>> 463a2309
+
+    const promise = rawExec(cmd, {}, config, abortController.signal);
 
     // Abort almost immediately.
     abortController.abort();
@@ -51,11 +48,7 @@
 
     const cmd = ["node", "-e", "console.log('finished')"];
 
-<<<<<<< HEAD
-    const result = await rawExec(cmd, {}, [], config, abortController.signal);
-=======
-    const result = await rawExec(cmd, {}, abortController.signal);
->>>>>>> 463a2309
+    const result = await rawExec(cmd, {}, config, abortController.signal);
 
     expect(result.exitCode).toBe(0);
     expect(result.stdout.trim()).toBe("finished");
